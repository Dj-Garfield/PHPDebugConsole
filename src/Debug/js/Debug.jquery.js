--- conflicted
+++ resolved
@@ -935,25 +935,6 @@
 			if (unhiding && $node.is(":visible")) {
 				$node.debugEnhance();
 			}
-<<<<<<< HEAD
-		},
-		{
-			src: options.clipboardSrc,
-			onLoaded: function () {
-				/*
-					Copy strings/floats/ints to clipboard when clicking
-				*/
-				var clipboard = window.ClipboardJS;
-				clipboard = new clipboard('.debug .t_string, .debug .t_int, .debug .t_float, .debug .t_key', {
-					target: function (trigger) {
-						notify("Copied to clipboard");
-						return trigger;
-					}
-				});
-			},
-			check: function() {
-				return typeof window.ClipboardJS !== "undefined";
-=======
 		});
 		$root.find(".m_group.filter-hidden > .group-header:not(.expanded) + .group-body").debugEnhance();
 	}
@@ -975,37 +956,11 @@
 			}
 			if (c.indexOf(nameEQ) === 0) {
 				return c.substring(nameEQ.length, c.length);
->>>>>>> bb544e9e
 			}
 		}
 		return null;
 	}
 
-<<<<<<< HEAD
-	function init() {
-		console.info("init");
-		$ = window.jQuery;
-		$.fn.debugEnhance = function(method) {
-			// console.warn("debugEnhance", this);
-			var $self = this;
-			if (typeof method == "object") {
-				$.extend(options, method);
-			} else if (method) {
-				if (method === "addCss") {
-					addCss(arguments[1]);
-				} else if (method === "buildChannelList") {
-					return buildChannelList(arguments[1], "", arguments[2]);
-				} else if (method === "expand") {
-					expand($self);
-				} else if (method === "collapse") {
-					collapse($self);
-				} else if (method === "registerListeners") {
-					registerListeners($self);
-				} else if (method === "enhanceGroupHeader") {
-					enhanceGroupHeader($self);
-				}
-				return;
-=======
 	function cookieRemove(name) {
 		cookieSet(name, "", -1);
 	}
@@ -1068,7 +1023,6 @@
 			tokens = re.exec(qs);
 			if (!tokens) {
 				break;
->>>>>>> bb544e9e
 			}
 			params[decodeURIComponent(tokens[1])] = decodeURIComponent(tokens[2]);
 		}
@@ -1209,22 +1163,6 @@
 				if ($debug.find(".m_alert").length) {
 					$debug.find(".debug-sidebar input[data-toggle=method][value=alert]").parent().addClass("disabled");
 				}
-<<<<<<< HEAD
-				if ($self.hasClass("debug")) {
-					console.warn("enhancing debug");
-					addCss(this.selector);
-					addPersistOption($self);
-					addExpandAll($self);
-					addChannelToggles($self);
-					enhanceErrorSummary($self);
-					registerListeners($self);
-					// only enhance root log entries
-					// enhance collapsed/hidden entries when expanded
-					enhanceEntries($self.find("> .debug-header, > .debug-content"));
-					$self.find(".channels").show();
-					$self.find(".loading").hide();
-					$self.addClass("enhanced");
-=======
 			});
 		});
 
@@ -1536,7 +1474,6 @@
 				var checked = $(this).is(":checked");
 				if (checked) {
 					cookieSet("debug", options.debugKey, 7);
->>>>>>> bb544e9e
 				} else {
 					cookieRemove("debug");
 				}
@@ -1635,42 +1572,6 @@
 	/**
 	 * handle expanding/collapsing arrays, groups, & objects
 	 */
-<<<<<<< HEAD
-	function addIcons($root, types) {
-		if (!$.isArray(types)) {
-			types = typeof types === "undefined" ?
-				["misc"] :
-				[types];
-		}
-		if ($.inArray("misc", types) >= 0) {
-			$.each(options.iconsMisc, function(selector,v){
-				$root.find(selector).prepend(v);
-			});
-		}
-		if ($.inArray("object", types) >= 0) {
-			$.each(options.iconsObject, function(selector,v){
-				$root.find(selector).prepend(v);
-			});
-			$root.find("> .property > .fa:first-child, > .property > span:first-child > .fa").addClass("fa-fw");
-		}
-		if ($.inArray("methods", types) >= 0) {
-			$.each(options.iconsMethods, function(selector,v){
-				var $caption;
-				if ($root.is(selector)) {
-					if ($root.is(".m_profileEnd") && $root.find("> table").length) {
-						$caption = $root.find("> table > caption");
-						if (!$caption.length) {
-							$caption = $("<caption>");
-							$root.find("> table").prepend($caption);
-						}
-						$root = $caption;
-					}
-					$root.prepend(v);
-					return false;	// break
-				}
-			});
-		}
-=======
 
 	var config$6;
 
@@ -1691,7 +1592,6 @@
 		$delegateNode.on("collapsed.debug.group", function(e){
 			groupErrorIconUpdate($(e.target).prev());
 		});
->>>>>>> bb544e9e
 	}
 
 	/**
@@ -1820,89 +1720,10 @@
 		}
 	}
 
-<<<<<<< HEAD
-	function addChannelToggles($root) {
-		var channels = $root.data("channels"),
-			$toggles,
-			$ul = buildChannelList(channels, "", $root.data("channelRoot"));
-		$toggles = $("<fieldset>", {
-				'class': "channels"
-			})
-			.append('<legend>Channels</legend>')
-			.append($ul);
-		if ($ul.html().length) {
-			$root.find(".debug-bar").after($toggles);
-		}
-	}
-
-	function buildChannelList(channels, prepend, channelRoot) {
-		var $ul = $('<ul class="list-unstyled">'),
-			$li,
-			channel,
-			$label;
-		prepend = prepend || "";
-		if ($.isArray(channels)) {
-			channels = channelsToTree(channels);
-		}
-		for (channel in channels) {
-			if (channel === "phpError") {
-				// phpError is a special channel
-				continue;
-			}
-			$li = $("<li>");
-			$label = $('<label>').append($("<input>", {
-				checked: true,
-				"data-is-root": channel == channelRoot,
-				"data-toggle": "channel",
-				type: "checkbox",
-				value: prepend + channel
-			})).append(" " + channel);
-			$li.append($label);
-			if (Object.keys(channels[channel]).length) {
-				$li.append(buildChannelList(channels[channel], prepend + channel + "."));
-			}
-			$ul.append($li);
-		}
-		return $ul;
-	}
-
-	function channelsToTree(channels) {
-		var channelTree = {},
-			ref,
-			i, i2,
-			path;
-		for (i = 0; i < channels.length; i++) {
-			ref = channelTree;
-			path = channels[i].split('.');
-			for (i2 = 0; i2 < path.length; i2++) {
-				if (!ref[ path[i2] ]) {
-					ref[ path[i2] ] = {};
-				}
-				ref = ref[ path[i2] ];
-			}
-		}
-		return channelTree;
-	}
-
-	function addExpandAll($root) {
-		// console.log("addExpandAll");
-		var $expandAll = $("<a>", {
-				"href":"#"
-			}).html('<i class="fa fa-lg fa-plus"></i> Expand All Groups').addClass("expand-all");
-		if ( $root.find(".group-header").length ) {
-			$expandAll.on("click", function() {
-				$root.find(".group-header").not(".expanded").each( function() {
-					toggleCollapse(this);
-				});
-				return false;
-			});
-			$root.find(".debug-header").before($expandAll);
-=======
 	function iconUpdate($toggle, classNameNew) {
 		var $icon = $toggle.children("i").eq(0);
 		if ($toggle.is(".group-header") && $toggle.parent().is(".empty")) {
 			classNameNew = config$6.iconsExpand.empty;
->>>>>>> bb544e9e
 		}
 		$.each(config$6.iconsExpand, function(i, className) {
 			$icon.toggleClass(className, className === classNameNew);
@@ -2098,39 +1919,9 @@
 		useLocalStorage: true
 	}, "phpDebugConsole");
 
-<<<<<<< HEAD
-		$root.on("change", "input[data-toggle=channel]", function() {
-			var channels = [],
-				isChecked = $(this).is(":checked"),
-				$nested = $(this).closest("label").next("ul").find("input");
-			console.log('this', this);
-			console.log("nested", $nested);
-			$nested.prop("checked", isChecked);
-			$("input[data-toggle=channel]:checked").each(function(){
-				channels.push($(this).val());
-				if ($(this).data("isRoot")) {
-					channels.push(undefined);
-				}
-			});
-			/*
-			$nodes = $(this).data("isRoot")
-				? $root.find(".m_group > *").not(".m_group").filter(function() {
-						var nodeChannel = $(this).data("channel");
-						return  nodeChannel === channel || nodeChannel === undefined;
-					})
-				: $root.find('.m_group > [data-channel="'+channel+'"]').not(".m_group");
-			*/
-			$root.find(".m_group > *").not(".m_group").each(function(){
-				var channel = $(this).data("channel"),
-					show = channels.indexOf(channel) >= 0;
-				$(this).toggleClass("hidden-channel", !show);
-			});
-		});
-=======
 	if (typeof $ === 'undefined') {
 		throw new TypeError('PHPDebugConsole\'s JavaScript requires jQuery.');
 	}
->>>>>>> bb544e9e
 
 	// var $selfScript = $(document.CurrentScript || document.scripts[document.scripts.length -1]);
 
@@ -2304,66 +2095,4 @@
 		$(".debug-noti").html(html).addClass("animate").closest(".debug-noti-wrap").show();
 	}
 
-<<<<<<< HEAD
-	/**
-	 * Sort table
-	 *
-	 * @param obj table dom element
-	 * @param int col   column index
-	 * @param str dir   (asc) or desc
-	 */
-	function sortTable(table, col, dir) {
-		var body = table.tBodies[0],
-			rows = body.rows,
-			i,
-			floatRe = /^([+\-]?(?:0|[1-9]\d*)(?:\.\d*)?)(?:[eE]([+\-]?\d+))?$/,
-			collator = typeof Intl.Collator === "function"
-				? new Intl.Collator([], {
-					numeric: true,
-					sensitivity: "base"
-				})
-				: false;
-		dir = dir === "desc" ? -1 : 1;
-		rows = Array.prototype.slice.call(rows, 0); // Converts HTMLCollection to Array
-		rows = rows.sort(function (trA, trB) {
-			var a = trA.cells[col].textContent.trim(),
-				b = trB.cells[col].textContent.trim(),
-				afloat = a.match(floatRe),
-				bfloat = b.match(floatRe),
-				comp = 0;
-			if (afloat) {
-				a = Number.parseFloat(a);
-				if (afloat[2]) {
-					// sci notation
-					a = a.toFixed(6);
-				}
-			}
-			if (bfloat) {
-				b = Number.parseFloat(b);
-				if (bfloat[2]) {
-					// sci notation
-					b = b.toFixed(6);
-				}
-			}
-			if (afloat && bfloat) {
-				if (a < b) {
-					comp = -1;
-				} else if (a > b) {
-					comp = 1;
-				}
-				return dir * comp;
-			}
-			comp = collator
-				? collator.compare(a, b)
-				: a.localeCompare(b);	// not a natural sort
-			return dir * comp;
-		});
-		for (i = 0; i < rows.length; ++i) {
-			body.appendChild(rows[i]); // append each row in order (which moves)
-		}
-	}
-
-}( window.jQuery || undefined, window.ClipboardJS || undefined ));
-=======
-}(window.jQuery));
->>>>>>> bb544e9e
+}(window.jQuery));