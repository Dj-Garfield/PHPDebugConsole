--- conflicted
+++ resolved
@@ -7,11 +7,7 @@
  * @author    Brad Kent <bkfake-github@yahoo.com>
  * @license   http://opensource.org/licenses/MIT MIT
  * @copyright 2014-2019 Brad Kent
-<<<<<<< HEAD
- * @version   v2.3
-=======
  * @version   v3.0
->>>>>>> bb544e9e
  */
 
 namespace bdk\Debug;
@@ -83,11 +79,7 @@
                     'summaryErrors' => (bool) ($bitmask & Debug::CLEAR_SUMMARY_ERRORS),
                     'silent' => (bool) ($bitmask & Debug::CLEAR_SILENT),
                 ),
-<<<<<<< HEAD
-            ), $event['meta']),
-=======
             ), $logEntry['meta']),
->>>>>>> bb544e9e
             'appendLog' => $args && !($bitmask & Debug::CLEAR_SILENT),
             'publish' => (bool) $args,
         ));
@@ -96,23 +88,13 @@
     /**
      * Test channel for inclussion
      *
-<<<<<<< HEAD
-     * @param array $logEntry log entry
+     * @param LogEntry $logEntry logEntry instance
      *
      * @return boolean
      */
-    private function channelTest($logEntry)
-    {
-        $channelName = isset($logEntry[2]['channel']) ? $logEntry[2]['channel'] : null;
-=======
-     * @param LogEntry $logEntry logEntry instance
-     *
-     * @return boolean
-     */
     private function channelTest(LogEntry $logEntry)
     {
         $channelName = $logEntry->getChannel();
->>>>>>> bb544e9e
         return $this->isRootInstance || \preg_match($this->channelRegex, $channelName);
     }
 
@@ -193,31 +175,18 @@
     {
         $errorsNotCleared = array();
         foreach ($log as $k => $logEntry) {
-<<<<<<< HEAD
-            if (!\in_array($logEntry[0], array('error','warn'))) {
-=======
             if (!\in_array($logEntry['method'], array('error','warn'))) {
->>>>>>> bb544e9e
                 continue;
             }
             $clear2 = $clear;
             if ($this->channelName) {
-<<<<<<< HEAD
-                $channelName = isset($logEntry[2]['channel']) ? $logEntry[2]['channel'] : null;
-=======
                 $channelName = $logEntry->getChannel();
->>>>>>> bb544e9e
                 $clear2 = $clear && $channelName === $this->channelName;
             }
             if ($clear2) {
                 unset($log[$k]);
-<<<<<<< HEAD
-            } elseif (isset($logEnntry[2]['errorHash'])) {
-                $errorsNotCleared[] = $logEntry[2]['errorHash'];
-=======
             } elseif (isset($logEntry['meta']['errorHash'])) {
                 $errorsNotCleared[] = $logEntry['meta']['errorHash'];
->>>>>>> bb544e9e
             }
         }
         $log = \array_values($log);
@@ -266,15 +235,9 @@
         if ($keep || $this->channelName) {
             // we need to go through and filter based on method and/or channel
             foreach ($log as $k => $logEntry) {
-<<<<<<< HEAD
-                $channelName = isset($logEntry[2]['channel']) ? $logEntry[2]['channel'] : null;
-                $channelMatch = !$this->channelName || $channelName === $this->channelName;
-                if (\in_array($logEntry[0], $keep) || !$channelMatch) {
-=======
                 $channelName = $logEntry->getChannel();
                 $channelMatch = !$this->channelName || $channelName === $this->channelName;
                 if (\in_array($logEntry['method'], $keep) || !$channelMatch) {
->>>>>>> bb544e9e
                     $entriesKeep[$k] = $logEntry;
                 }
             }
