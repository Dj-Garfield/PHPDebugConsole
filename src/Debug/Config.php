--- conflicted
+++ resolved
@@ -7,11 +7,7 @@
  * @author    Brad Kent <bkfake-github@yahoo.com>
  * @license   http://opensource.org/licenses/MIT MIT
  * @copyright 2014-2019 Brad Kent
-<<<<<<< HEAD
- * @version   v2.3
-=======
  * @version   v3.0
->>>>>>> bb544e9e
  */
 
 namespace bdk\Debug;
@@ -26,11 +22,8 @@
 
     protected $debug;
     protected $configKeys;
-<<<<<<< HEAD
-=======
     protected $values = array();
     protected $valuesPending = array();
->>>>>>> bb544e9e
 
     /**
      * Constructor
@@ -60,21 +53,6 @@
         $path = $this->normalizePath($path);
         $path = \array_filter(\preg_split('#[\./]#', $path), 'strlen');
         if (empty($path)) {
-<<<<<<< HEAD
-            return $this->getCfgAll();
-        }
-        $classname = \array_shift($path);
-        if ($classname == 'debug') {
-            return $this->debug->utilities->arrayPathGet($this->cfg, $path);
-        } elseif (isset($this->debug->{$classname}) && \is_object($this->debug->{$classname})) {
-            $pathRel = \implode('/', $path);
-            return $this->debug->{$classname}->getCfg($pathRel);
-        }
-        if (isset($this->cfgLazy[$classname]) && $path) {
-            // want a config value of obj that has not yet been instantiated...
-            // value may in cfgLazy
-            $val = $this->debug->utilities->arrayPathGet($this->cfgLazy[$classname], $path);
-=======
             return $this->getValues('*');
         }
         $classname = \array_shift($path);
@@ -91,20 +69,10 @@
         if (isset($this->valuesPending[$classname]) && $path) {
             // want a config value of obj that has not yet been instantiated...
             $val = $this->debug->utilities->arrayPathGet($this->valuesPending[$classname], $path);
->>>>>>> bb544e9e
             if ($val !== null) {
                 return $val;
             }
         }
-<<<<<<< HEAD
-        if (isset($this->cfg['services'][$classname])) {
-            // getting value of uninitialized obj
-            // inititalize obj and retry
-            $pathRel = \implode('/', $path);
-            return $this->debug->{$classname}->getCfg($pathRel);
-        }
-        return null;
-=======
         $obj = $this->debug->{$classname};
         if ($obj) {
             // getting value of previously uninitialized obj
@@ -112,7 +80,6 @@
             return $this->debug->{$classname}->getCfg($pathRel, $default);
         }
         return $default;
->>>>>>> bb544e9e
     }
 
     /**
@@ -160,56 +127,18 @@
      *
      * Triggers a debug.config event that contains all changed values
      *
-<<<<<<< HEAD
-     * @param string|array $pathOrVals key/path or cfg array
-     * @param mixed        $val        (optional) value
-=======
      * @param string $path key/path or cfg array
      * @param mixed  $val  (optional) value
->>>>>>> bb544e9e
      *
      * @return mixed
      */
     public function setValue($path, $val = null)
     {
-<<<<<<< HEAD
-        if (\is_array($pathOrVals)) {
-            $cfg = $this->normalizeArray($pathOrVals);
-        } else {
-            $path = $this->normalizePath($pathOrVals);
-            $cfg = $this->keyValToArray($path, $val);
-        }
-        $cfg = $this->setCopyValues($cfg);
-        $return = $this->doSetCfg($cfg);
-        if (isset($this->cfgLazy['output']['outputAs'])) {
-            $lazyPlugins = array('chromeLogger','firephp','html','script','text');
-            if (\is_object($this->cfgLazy['output']['outputAs']) || !\in_array($this->cfgLazy['output']['outputAs'], $lazyPlugins)) {
-                // output is likely a dependency
-                $outputAs = $this->cfgLazy['output']['outputAs'];
-                unset($this->cfgLazy['output']['outputAs']);
-                // this will autoload output, which will pull in cfgLazy...
-                //   we then set outputAs
-                $this->debug->output->setCfg('outputAs', $outputAs);
-            }
-        }
-        if (\is_string($pathOrVals)) {
-            $return = $this->debug->utilities->arrayPathGet($return, $path);
-        }
-        if ($cfg) {
-            $this->debug->eventManager->publish(
-                'debug.config',
-                $this->debug,
-                array('config'=>$cfg)
-            );
-        }
-        return $return;
-=======
         $path = $this->normalizePath($path);
         $values = $this->keyValToArray($path, $val);
         $values = $this->setDupeValues($values);
         $return = $this->doSetCfg($values);
         return $this->debug->utilities->arrayPathGet($return, $path);
->>>>>>> bb544e9e
     }
 
     /**
@@ -237,18 +166,6 @@
     private function doSetCfg($cfg)
     {
         $return = array();
-<<<<<<< HEAD
-        foreach ($cfg as $k => $v) {
-            if ($k == 'debug') {
-                $return[$k] = \array_intersect_key($this->cfg, $v);
-                $this->setDebugCfg($v);
-            } elseif (isset($this->debug->{$k}) && \is_object($this->debug->{$k})) {
-                $return[$k] = \array_intersect_key($this->getCfg($k.'/*'), $v);
-                $this->debug->{$k}->setCfg($v);
-            } elseif (isset($this->cfgLazy[$k])) {
-                $return[$k] = \array_intersect_key($this->cfgLazy[$k], $v);
-                $this->cfgLazy[$k] = \array_merge($this->cfgLazy[$k], $v);
-=======
         if ($cfg) {
             $event = $this->debug->eventManager->publish(
                 'debug.config',
@@ -267,34 +184,12 @@
             } elseif (isset($this->valuesPending[$classname])) {
                 $return[$classname] = \array_intersect_key($this->valuesPending[$classname], $v);
                 $this->valuesPending[$classname] = \array_merge($this->valuesPending[$classname], $v);
->>>>>>> bb544e9e
             } else {
                 $return[$classname] = array();
                 $this->valuesPending[$classname] = $v;
             }
         }
         return $return;
-    }
-
-    /**
-     * Get config for debug.
-     * If no path specified, config for debug and dependencies is returned
-     *
-     * @return mixed
-     */
-    private function getCfgAll()
-    {
-        $cfg = array();
-        foreach (\array_keys($this->configKeys) as $classname) {
-            if ($classname === 'debug') {
-                $cfg['debug'] = $this->cfg;
-            } elseif (isset($this->debug->{$classname})) {
-                $cfg[$classname] = $this->debug->{$classname}->getCfg();
-            } elseif (isset($this->cfgLazy[$classname])) {
-                $cfg[$classname] = $this->cfgLazy[$classname];
-            }
-        }
-        return $cfg;
     }
 
     /**
@@ -526,20 +421,6 @@
      */
     private function setDebugValues($values)
     {
-<<<<<<< HEAD
-        if (isset($cfg['key'])) {
-            $cfg = \array_merge($cfg, $this->debugKeyValues($cfg['key']));
-        }
-        if (isset($cfg['logEnvInfo']) && \is_bool($cfg['logEnvInfo'])) {
-            $keys = \array_keys($this->cfg['logEnvInfo']);
-            $cfg['logEnvInfo'] = \array_fill_keys($keys, $cfg['logEnvInfo']);
-        }
-        if (isset($cfg['logServerKeys'])) {
-            // don't append, replace
-            $this->cfg['logServerKeys'] = array();
-        }
-        $this->cfg = $this->debug->utilities->arrayMergeDeep($this->cfg, $cfg);
-=======
         $isCli = \in_array($this->debug->utilities->getInterface(), array('cli', 'cron'));
         if (isset($values['key']) && !$isCli) {
             $values = \array_merge($values, $this->setDebugKeyValues($values['key']));
@@ -578,6 +459,5 @@
             }
         }
         return $values;
->>>>>>> bb544e9e
     }
 }