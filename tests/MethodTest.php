<?php

use bdk\Debug;
<<<<<<< HEAD
=======
use bdk\Debug\LogEntry;
>>>>>>> bb544e9e

/**
 * PHPUnit tests for Debug Methods
 */
class MethodTest extends DebugTestFramework
{

    /**
     * Test overriding a core method
     */
    public function testOverrideDefault()
    {
        $closure = function ($event) {
            if ($event['method'] == 'trace') {
                $route = get_class($event['route']);
                if ($route == 'bdk\Debug\Route\ChromeLogger') {
                    $event['method'] = 'log';
                    $event['args'] = array('this was a trace');
                } elseif ($route == 'bdk\Debug\Route\Firephp') {
                    $event['method'] = 'log';
                    $event['args'] = array('this was a trace');
                } elseif ($route == 'bdk\Debug\Route\Html') {
                    $event['return'] = '<li class="m_trace">this was a trace</li>';
                } elseif ($route == 'bdk\Debug\Route\Script') {
                    $event['return'] = 'console.log("this was a trace");';
                } elseif ($route == 'bdk\Debug\Route\Text') {
                    $event['return'] = 'this was a trace';
                }
            }
        };
        $this->debug->eventManager->subscribe('debug.outputLogEntry', $closure);
        $this->testMethod(
            'trace',
            array(),
            array(
                'chromeLogger' => array(
                    array('this was a trace'),
                    null,
                    '',
                ),
                'firephp' => 'X-Wf-1-1-1-1: 35|[{"Type":"LOG"},"this was a trace"]|',
                'html' => '<li class="m_trace">this was a trace</li>',
                'script' => 'console.log("this was a trace");',
                'text' => 'this was a trace',
            )
        );
    }

    /**
     * Test custom method
     */
    public function testCustom()
    {
        $closure = function (LogEntry $logEntry) {
            if ($logEntry['method'] == 'myCustom' && $logEntry['route'] instanceof \bdk\Debug\Route\Html) {
                $lis = array();
                foreach ($logEntry['args'] as $arg) {
                    $lis[] = '<li>' . htmlspecialchars($arg) . '</li>';
                }
                $logEntry['return'] = '<li class="m_myCustom"><ul>' . implode('', $lis) . '</ul></li>';
            }
        };
        $this->debug->eventManager->subscribe('debug.outputLogEntry', $closure);
        $this->testMethod(
            'myCustom',
            array('How\'s it goin?'),
            array(
                'entry' => array(
                    'myCustom',
                    array('How\'s it goin?'),
                    array(
                        'isCustomMethod' => true,
                    ),
                ),
                'chromeLogger' => array(
                    array('How\'s it goin?'),
                    null,
                    '',
                ),
                'firephp' => 'X-Wf-1-1-1-1: %d|[{"Type":"LOG"},"How\'s it goin?"]|',
                'html' => '<li class="m_myCustom"><ul><li>How\'s it goin?</li></ul></li>',
                'script' => 'console.log("How\'s it goin?");',
                'text' => 'How\'s it goin?',
            )
        );

        /*
            Now test it statically
        */
        Debug::_myCustom('called statically');
        $this->testMethod(
            null,
            array('called statically'),
            array(
                'entry' => array(
                    'myCustom',
                    array('called statically'),
                    array(
                        'isCustomMethod' => true,
                        'statically' => true,
                    ),
                ),
                'chromeLogger' => array(
                    array('called statically'),
                    null,
                    '',
                ),
                'firephp' => 'X-Wf-1-1-1-1: %d|[{"Type":"LOG"},"called statically"]|',
                'html' => '<li class="m_myCustom"><ul><li>called statically</li></ul></li>',
                'script' => 'console.log("called statically");',
                'text' => 'called statically',
            )
        );
    }

    public function testCustomDefault()
    {
        $this->testMethod(
            'myCustom',
            array('How\'s it goin?'),
            array(
                'chromeLogger' => array(
                    array('How\'s it goin?'),
                    null,
                    '',
                ),
                'entry' => array(
                    'myCustom',
                    array('How\'s it goin?'),
                    array(
                        'isCustomMethod' => true,
                    ),
                ),
                'firephp' => 'X-Wf-1-1-1-1: %d|[{"Type":"LOG"},"How\'s it goin?"]|',
                'html' => '<li class="m_myCustom"><span class="no-quotes t_string">How\'s it goin?</span></li>',
                'script' => 'console.log("How\'s it goin?");',
                'text' => 'How\'s it goin?',
            )
        );
    }

    /**
     * Test
     *
     * @return void
     */
    public function testAlert()
    {
        $message = 'Ballistic missle threat inbound to Hawaii.  <b>Seek immediate shelter</b>.  This is not a drill.';
        $messageEscaped = htmlspecialchars($message);
        $this->testMethod(
            'alert',
            array($message),
            array(
                'entry' => array(
                    'alert',
                    array($message),
                    array(
                        'dismissible' => false,
                        'level' => 'error',
                    ),
                ),
                'chromeLogger' => array(
                    array(
                        '%c' . $message,
                        'padding:5px; line-height:26px; font-size:125%; font-weight:bold;background-color: #ffbaba;border: 1px solid #d8000c;color: #d8000c;',
                    ),
                    null,
                    '',
                ),
                'html' => '<div class="alert-error m_alert" role="alert">' . $messageEscaped . '</div>',
                'text' => '》[Alert ⦻ error] ' . $message . '《',
                'script' => str_replace('%c', '%%c', 'console.log(' . json_encode('%c' . $message, JSON_UNESCAPED_SLASHES) . ',"padding:5px; line-height:26px; font-size:125%; font-weight:bold;background-color: #ffbaba;border: 1px solid #d8000c;color: #d8000c;");'),
                'firephp' => 'X-Wf-1-1-1-1: %d|[{"Type":"ERROR"},' . json_encode($message, JSON_UNESCAPED_SLASHES) . ']|',
            )
        );

        $this->debug->setCfg('collect', false);
        $this->testMethod(
            'alert',
            array($message),
            false
        );
    }

    /**
     * Test
     *
     * @return void
     */
    public function testAssert()
    {
        $this->testMethod(
            'assert',
            array(false, 'this is false'),
            array(
                'entry' => array(
                    'assert',
                    array('this is false'),
                    array(),
                ),
                'chromeLogger' => array(
                    array(false, 'this is false'),
                    null,
                    'assert',
                ),
                'html' => '<li class="m_assert"><span class="no-quotes t_string">this is false</span></li>',
                'text' => '≠ this is false',
                'script' => 'console.assert(false,"this is false");',
                'firephp' => 'X-Wf-1-1-1-2: 32|[{"Type":"LOG"},"this is false"]|',
            )
        );

        // no msg arguments
        $this->testMethod(
            'assert',
            array(false),
            array(
                'entry' => array(
                    'assert',
                    array(
                        'Assertion failed:',
<<<<<<< HEAD
                        $this->file.' (line '.$this->line.')',
                    ),
                    array(),
                ),
                'chromeLogger' => array(
                    array(false, 'Assertion failed:', $this->file.' (line '.$this->line.')'),
                    null,
                    'assert',
                ),
                'html' => '<div class="m_assert"><span class="no-pseudo t_string">Assertion failed: </span><span class="t_string">'.$this->file.' (line '.$this->line.')</span></div>',
                'text' => '≠ Assertion failed: "'.$this->file.' (line '.$this->line.')"',
                'script' => 'console.assert(false,"Assertion failed:","'.trim(json_encode($this->file), '"').' (line '.$this->line.')");',
                'firephp' => 'X-Wf-1-1-1-2: %d|[{"Type":"LOG","Label":"Assertion failed:"},"'.trim(json_encode($this->file), '"').' (line '.$this->line.')"]|',
=======
                        $this->file . ' (line ' . $this->line . ')',
                    ),
                    array(
                        'detectFiles' => true,
                    ),
                ),
                'chromeLogger' => array(
                    array(
                        false,
                        'Assertion failed:',
                        $this->file . ' (line ' . $this->line . ')',
                    ),
                    null,
                    'assert',
                ),
                'html' => '<li class="m_assert" data-detect-files="true"><span class="no-quotes t_string">Assertion failed: </span><span class="t_string">' . $this->file . ' (line ' . $this->line . ')</span></li>',
                'text' => '≠ Assertion failed: "' . $this->file . ' (line ' . $this->line . ')"',
                'script' => 'console.assert(false,"Assertion failed:",' . json_encode($this->file . ' (line ' . $this->line . ')', JSON_UNESCAPED_SLASHES) . ');',
                'firephp' => 'X-Wf-1-1-1-2: %d|[{"Label":"Assertion failed:","Type":"LOG"},' . json_encode($this->file . ' (line ' . $this->line . ')', JSON_UNESCAPED_SLASHES) . ']|',
>>>>>>> bb544e9e
            )
        );

        $this->testMethod(
            'assert',
            array(true, 'this is true... not logged'),
            false
        );

        $this->debug->setCfg('collect', false);
        $this->testMethod(
            'assert',
            array(false, 'falsey'),
            false
        );
    }

    /**
     * Test
     *
     * @return void
     */
    public function testClearDefault()
    {
        $this->clearPrep();
        $this->testMethod(
            'clear',
            array(),
            array(
                'custom' => function () {
                    $this->assertCount(1, $this->debug->getData('alerts'));
                    $this->assertCount(3, $this->debug->getData('logSummary/0'));
                    $this->assertCount(3, $this->debug->getData('logSummary/1'));
                    $this->assertCount(4, $this->debug->getData('log'));    // clear-summary gets added
                },
                'entry' => array(
                    'clear',
                    array('Cleared log (sans errors)'),
                    array(
                        'bitmask' => Debug::CLEAR_LOG,
                        'file' => $this->file,
                        'flags' => array(
                            'alerts' => false,
                            'log' => true,
                            'logErrors' => false,
                            'summary' => false,
                            'summaryErrors' => false,
                            'silent' => false,
                        ),
                        'line' => $this->line,
                    ),
                ),
                'chromeLogger' => array(
                    array('Cleared log (sans errors)'),
                    $this->file . ': ' . $this->line,
                    '',
                ),
                'html' => '<li class="m_clear" data-file="' . $this->file . '" data-line="' . $this->line . '"><span class="no-quotes t_string">Cleared log (sans errors)</span></li>',
                'text' => '⌦ Cleared log (sans errors)',
                'script' => 'console.log("Cleared log (sans errors)");',
                'firephp' => 'X-Wf-1-1-1-14: %d|[{"File":' . json_encode($this->file, JSON_UNESCAPED_SLASHES) . ',"Line":' . $this->line . ',"Type":"LOG"},"Cleared log (sans errors)"]|',
            )
        );
    }

    /**
     * Test
     *
     * @return void
     */
    public function testClearLogSilent()
    {
        $this->clearPrep();
        $this->testMethod(
            'clear',
            array(Debug::CLEAR_LOG | Debug::CLEAR_SILENT),
            array(
                'custom' => function () {
                    $this->assertCount(1, $this->debug->getData('alerts'));
                    $this->assertCount(3, $this->debug->getData('logSummary/0'));
                    $this->assertCount(3, $this->debug->getData('logSummary/1'));
                    $this->assertCount(3, $this->debug->getData('log'));
                    $lastMethod = $this->debug->getData('log/__end__/method');
                    $this->assertSame('warn', $lastMethod);
                },
            )
        );
    }

    /**
     * Test
     *
     * @return void
     */
    public function testClearAlerts()
    {
        $this->clearPrep();
        $this->testMethod(
            'clear',
            array(Debug::CLEAR_ALERTS),
            array(
                'custom' => function () {
                    $this->assertCount(0, $this->debug->getData('alerts'));
                    $this->assertCount(3, $this->debug->getData('logSummary/0'));
                    $this->assertCount(3, $this->debug->getData('logSummary/1'));
                    $this->assertCount(6, $this->debug->getData('log'));
                },
                'entry' => array(
                    'clear',
                    array('Cleared alerts'),
                    array(
                        'bitmask' => Debug::CLEAR_ALERTS,
                        'file' => $this->file,
                        'flags' => array(
                            'alerts' => true,
                            'log' => false,
                            'logErrors' => false,
                            'summary' => false,
                            'summaryErrors' => false,
                            'silent' => false,
                        ),
                        'line' => $this->line,
                    ),
                ),
                'chromeLogger' => array(
                    array('Cleared alerts'),
                    $this->file . ': ' . $this->line,
                    '',
                ),
                'html' => '<li class="m_clear" data-file="' . $this->file . '" data-line="' . $this->line . '"><span class="no-quotes t_string">Cleared alerts</span></li>',
                'text' => '⌦ Cleared alerts',
                'script' => 'console.log("Cleared alerts");',
                'firephp' => 'X-Wf-1-1-1-14: %d|[{"File":' . json_encode($this->file, JSON_UNESCAPED_SLASHES) . ',"Line":' . $this->line . ',"Type":"LOG"},"Cleared alerts"]|',
            )
        );
    }

    /**
     * Test
     *
     * @return void
     */
    public function testClearSummary()
    {
        $this->clearPrep();
        $this->testMethod(
            'clear',
            array(Debug::CLEAR_SUMMARY),
            array(
                'custom' => function () {
                    $this->assertCount(1, $this->debug->getData('alerts'));
                    $this->assertCount(1, $this->debug->getData('logSummary/0'));   // error remains
                    $this->assertCount(2, $this->debug->getData('logSummary/1'));   // group & error remain
                    $this->assertCount(6, $this->debug->getData('log'));
                    $this->assertSame(array(
                        'main' => array(
                            array('channel' => $this->debug, 'collect' => true),
                            array('channel' => $this->debug, 'collect' => true),
                        ),
                        0 => array(),
                        1 => array(
                            array('channel' => $this->debug, 'collect' => true),
                        ),
                    ), $this->debug->getData('groupStacks'));
                },
                'entry' => array(
                    'clear',
                    array('Cleared summary (sans errors)'),
                    array(
                        'bitmask' => Debug::CLEAR_SUMMARY,
                        'file' => $this->file,
                        'flags' => array(
                            'alerts' => false,
                            'log' => false,
                            'logErrors' => false,
                            'summary' => true,
                            'summaryErrors' => false,
                            'silent' => false,
                        ),
                        'line' => $this->line,
                    ),
                ),
                'chromeLogger' => array(
                    array('Cleared summary (sans errors)'),
                    $this->file . ': ' . $this->line,
                    '',
                ),
                'html' => '<li class="m_clear" data-file="' . $this->file . '" data-line="' . $this->line . '"><span class="no-quotes t_string">Cleared summary (sans errors)</span></li>',
                'text' => '⌦ Cleared summary (sans errors)',
                'script' => 'console.log("Cleared summary (sans errors)");',
                'firephp' => 'X-Wf-1-1-1-14: %d|[{"File":' . json_encode($this->file, JSON_UNESCAPED_SLASHES) . ',"Line":' . $this->line . ',"Type":"LOG"},"Cleared summary (sans errors)"]|',
            )
        );
    }

    /**
     * Test
     *
     * @return void
     */
    public function testClearErrors()
    {
        $this->clearPrep();
        $this->testMethod(
            'clear',
            array(Debug::CLEAR_LOG_ERRORS),
            array(
                'custom' => function () {
                    $this->assertCount(1, $this->debug->getData('alerts'));
                    $this->assertCount(3, $this->debug->getData('logSummary/0'));
                    $this->assertCount(3, $this->debug->getData('logSummary/1'));
                    $this->assertCount(5, $this->debug->getData('log'));
                    $this->assertSame(array(
                        // 0 => array(1, 1),
                        // 1 => array(1, 1),
                        'main' => array(
                            array('channel' => $this->debug, 'collect' => true),
                            array('channel' => $this->debug, 'collect' => true),
                        ),
                        0 => array(
                            array('channel' => $this->debug, 'collect' => true),
                        ),
                        1 => array(
                            array('channel' => $this->debug, 'collect' => true),
                        ),
                    ), $this->debug->getData('groupStacks'));
                },
                'entry' => array(
                    'clear',
                    array('Cleared errors'),
                    array(
                        'bitmask' => Debug::CLEAR_LOG_ERRORS,
                        'file' => $this->file,
                        'flags' => array(
                            'alerts' => false,
                            'log' => false,
                            'logErrors' => true,
                            'summary' => false,
                            'summaryErrors' => false,
                            'silent' => false,
                        ),
                        'line' => $this->line,
                    ),
                ),
                'chromeLogger' => array(
                    array('Cleared errors'),
                    $this->file . ': ' . $this->line,
                    '',
                ),
                'html' => '<li class="m_clear" data-file="' . $this->file . '" data-line="' . $this->line . '"><span class="no-quotes t_string">Cleared errors</span></li>',
                'text' => '⌦ Cleared errors',
                'script' => 'console.log("Cleared errors");',
                'firephp' => 'X-Wf-1-1-1-14: %d|[{"File":' . json_encode($this->file, JSON_UNESCAPED_SLASHES) . ',"Line":' . $this->line . ',"Type":"LOG"},"Cleared errors"]|',
            )
        );
    }

    /**
     * Test
     *
     * @return void
     */
    public function testClearAll()
    {
        $this->clearPrep();
        $this->testMethod(
            'clear',
            array(Debug::CLEAR_ALL),
            array(
                'custom' => function () {
                    $this->assertCount(0, $this->debug->getData('alerts'));
                    $this->assertCount(0, $this->debug->getData('logSummary/0'));
                    $this->assertCount(1, $this->debug->getData('logSummary/1'));   // group remains
                    $this->assertCount(3, $this->debug->getData('log'));    // groups remain
                    $this->assertSame(array(
                        // 0 => array(0, 0),
                        // 1 => array(1, 1),
                        'main' => array(
                            array('channel' => $this->debug, 'collect' => true),
                            array('channel' => $this->debug, 'collect' => true),
                        ),
                        0 => array(),
                        1 => array(
                            array('channel' => $this->debug, 'collect' => true),
                        ),
                    ), $this->debug->getData('groupStacks'));
                },
                'entry' => array(
                    'clear',
                    array('Cleared everything'),
                    array(
                        'bitmask' => Debug::CLEAR_ALL,
                        'file' => $this->file,
                        'flags' => array(
                            'alerts' => true,
                            'log' => true,
                            'logErrors' => true,
                            'summary' => true,
                            'summaryErrors' => true,
                            'silent' => false,
                        ),
                        'line' => $this->line,
                    ),
                ),
                'chromeLogger' => array(
                    array('Cleared everything'),
                    $this->file . ': ' . $this->line,
                    '',
                ),
                'html' => '<li class="m_clear" data-file="' . $this->file . '" data-line="' . $this->line . '"><span class="no-quotes t_string">Cleared everything</span></li>',
                'text' => '⌦ Cleared everything',
                'script' => 'console.log("Cleared everything");',
                'firephp' => 'X-Wf-1-1-1-14: %d|[{"File":' . json_encode($this->file, JSON_UNESCAPED_SLASHES) . ',"Line":' . $this->line . ',"Type":"LOG"},"Cleared everything"]|',
            )
        );
    }

    /**
     * Test
     *
     * @return void
     */
    public function testClearSummaryInclErrors()
    {
        $this->clearPrep();
        $this->testMethod(
            'clear',
            array(Debug::CLEAR_SUMMARY | Debug::CLEAR_SUMMARY_ERRORS),
            array(
                'custom' => function () {
                    $this->assertCount(1, $this->debug->getData('alerts'));
                    $this->assertCount(0, $this->debug->getData('logSummary/0'));
                    $this->assertCount(1, $this->debug->getData('logSummary/1'));   // group remains
                    $this->assertCount(6, $this->debug->getData('log'));
                    $this->assertSame(array(
                        // 0 => array(0, 0),
                        // 1 => array(1, 1),
                        'main' => array(
                            array('channel' => $this->debug, 'collect' => true),
                            array('channel' => $this->debug, 'collect' => true),
                        ),
                        0 => array(),
                        1 => array(
                            array('channel' => $this->debug, 'collect' => true),
                        ),
                    ), $this->debug->getData('groupStacks'));
                },
                'entry' => array(
                    'clear',
                    array('Cleared summary (incl errors)'),
                    array(
                        'bitmask' => Debug::CLEAR_SUMMARY | Debug::CLEAR_SUMMARY_ERRORS,
                        'file' => $this->file,
                        'flags' => array(
                            'alerts' => false,
                            'log' => false,
                            'logErrors' => false,
                            'summary' => true,
                            'summaryErrors' => true,
                            'silent' => false,
                        ),
                        'line' => $this->line,
                    ),
                ),
                'chromeLogger' => array(
                    array('Cleared summary (incl errors)'),
                    $this->file . ': ' . $this->line,
                    '',
                ),
                'html' => '<li class="m_clear" data-file="' . $this->file . '" data-line="' . $this->line . '"><span class="no-quotes t_string">Cleared summary (incl errors)</span></li>',
                'text' => '⌦ Cleared summary (incl errors)',
                'script' => 'console.log("Cleared summary (incl errors)");',
                'firephp' => 'X-Wf-1-1-1-14: %d|[{"File":' . json_encode($this->file, JSON_UNESCAPED_SLASHES) . ',"Line":' . $this->line . ',"Type":"LOG"},"Cleared summary (incl errors)"]|',
            )
        );
    }

    /**
     * Test
     *
     * @return void
     */
    public function testClearCollectFalse()
    {
        /*
            assert cleared & logged even if collect is false
        */
        $this->clearPrep();
        $this->debug->setCfg('collect', false);
        $this->testMethod(
            'clear',
            array(),
            array(
                'custom' => function ($logEntry) {
                    $this->assertSame('Cleared log (sans errors)', $logEntry['args'][0]);
                    $this->assertCount(4, $this->debug->getData('log'));    // clear-summary gets added
                }
            )
        );
        $this->debug->setCfg('collect', true);
    }

    /**
     * Test
     *
     * @return void
     */
    public function testClearLogAndSummary()
    {
        $this->testMethod(
            'clear',
            array(Debug::CLEAR_LOG | Debug::CLEAR_SUMMARY),
            array(
                'custom' => function ($logEntry) {
                    $this->assertSame('Cleared log (sans errors) and summary (sans errors)', $logEntry['args'][0]);
                }
            )
        );
    }

    /**
     * Test
     *
     * @return void
     */
    public function testClearAlertsLogSummary()
    {
        $this->testMethod(
            'clear',
            array(Debug::CLEAR_ALERTS | Debug::CLEAR_LOG | Debug::CLEAR_SUMMARY),
            array(
                'custom' => function ($logEntry) {
                    $this->assertSame('Cleared alerts, log (sans errors), and summary (sans errors)', $logEntry['args'][0]);
                }
            )
        );
    }

    private function clearPrep()
    {
        $this->debug->setData(array(
            'alerts' => array(),
            'log' => array(),
            'logSummary' => array(),
        ));
        $this->debug->alert('alert');
        $this->debug->log('log');
        $this->debug->group('a');
        $this->debug->group('a1');
        $this->debug->warn('nested error');
        $this->debug->log('not an error');
        $this->debug->groupSummary();
        $this->debug->log('summary 0 stuff');
        $this->debug->group('summary 0 group');
        $this->debug->warn('summary 0 warn');
        $this->debug->groupSummary(1);
        $this->debug->log('summary 1 stuff');
        $this->debug->group('summary 1 group');
        $this->debug->warn('summary 1 warn');
    }

    /**
     * Test
     *
     * @return void
     */
    public function testCount()
    {
        $lines = array();
        $this->debug->count('count test');          // 1 (0)
        for ($i = 0; $i < 3; $i++) {
            if ($i > 0) {
                $lines[0] = __LINE__ + 1;
                $this->debug->count();              // 1,2 (3,6)
            }
            $this->debug->count('count test');      // 2,3,4 (1,4,7)
<<<<<<< HEAD
            $this->debug->count('count_inc test', \bdk\Debug::COUNT_NO_OUT);  //  1,2,3, but not logged
            $lines[1] = __LINE__ + 1;
            \bdk\Debug::_count();                   // 1,2,3 (2,5,8)
=======
            $this->debug->count('count_inc test', Debug::COUNT_NO_OUT);  //  1,2,3, but not logged
            $lines[1] = __LINE__ + 1;
            Debug::_count();                   // 1,2,3 (2,5,8)
>>>>>>> bb544e9e
        }
        $this->debug->log(
            'count_inc test',
            $this->debug->count(
                'count_inc test',
                Debug::COUNT_NO_INC | Debug::COUNT_NO_OUT // only return
            )
        );
        $this->debug->count('count_inc test', Debug::COUNT_NO_INC);  // (9) //  doesn't increment

        $this->assertSame(array(
            array('count', array('count test',1), array()),
            array('count', array('count test',2), array()),
            array('count', array('count',1), array('file' => __FILE__,'line' => $lines[1],'statically' => true)),
            array('count', array('count',1), array('file' => __FILE__,'line' => $lines[0])),
            array('count', array('count test', 3), array()),
            array('count', array('count',2), array('file' => __FILE__,'line' => $lines[1],'statically' => true)),
            array('count', array('count',2), array('file' => __FILE__,'line' => $lines[0])),
            array('count', array('count test', 4), array()),
            array('count', array('count',3), array('file' => __FILE__,'line' => $lines[1],'statically' => true)),
            array('log', array('count_inc test', 3), array()),
            array('count', array('count_inc test',3), array()),
        ), array_map(function ($logEntry) {
            return $this->logEntryToArray($logEntry);
        }, $this->debug->getData('log')));

        // test label provided output
        $this->testMethod(
            null,
            array(),
            array(
                'chromeLogger' => array(
                    array('count_inc test', 3),
                    null,
                    '',
                ),
                'html' => '<li class="m_count"><span class="no-quotes t_string">count_inc test</span> = <span class="t_int">3</span></li>',
                'text' => '✚ count_inc test = 3',
                'script' => 'console.log("count_inc test",3);',
                'firephp' => 'X-Wf-1-1-1-3: 43|[{"Label":"count_inc test","Type":"LOG"},3]|',
            )
        );

        // test no label provided output
        $this->testMethod(
            array(
                'dataPath' => 'log/2'
            ),
            array(),
            array(
                'chromeLogger' => array(
                    array('count', 1),
                    __FILE__ . ': ' . $lines[1],
                    '',
                ),
                'html' => '<li class="m_count" data-file="' . __FILE__ . '" data-line="' . $lines[1] . '"><span class="no-quotes t_string">count</span> = <span class="t_int">1</span></li>',
                'text' => '✚ count = 1',
                'script' => 'console.log("count",1);',
                'firephp' => 'X-Wf-1-1-1-4: %d|[{"File":"' . __FILE__ . '","Label":"count","Line":' . $lines[1] . ',"Type":"LOG"},1]|',
            )
        );

        /*
            Test passing flags as first param
        */
        $this->testMethod(
            'count',
            array(Debug::COUNT_NO_OUT),
            array(
                'notLogged' => true,
                'return' => 1,
            )
        );

        /*
            Count should still increment and return even though collect is off
        */
        $this->debug->setCfg('collect', false);
        $this->testMethod(
            'count',
            array('count test'),
            array(
                'notLogged' => true,
                'return' => 5,
                'custom' => function () {
                    $this->assertSame(5, $this->debug->getData('counts/count test'));
                },
            )
        );
    }

    /**
     * Test
     *
     * @return void
     */
    public function testCountReset()
    {
        $this->debug->count('foo');
        $this->debug->count('foo');
        $this->testMethod(
            'countReset',
            array('foo'),
            array(
                'entry' => array(
                    'countReset',
                    array('foo', 0),
                    array(),
                ),
                'chromeLogger' => array(
                    array('foo', 0),
                    null,
                    '',
                ),
                'firephp' => 'X-Wf-1-1-1-70: 32|[{"Label":"foo","Type":"LOG"},0]|',
                'html' => '<li class="m_countReset"><span class="no-quotes t_string">foo</span> = <span class="t_int">0</span></li>',
                'script' => 'console.log("foo",0);',
                'text' => '✚ foo = 0',
            )
        );
        $this->testMethod(
            'countReset',
            array('noExisty'),
            array(
                'entry' => array(
                    'countReset',
                    array('Counter \'noExisty\' doesn\'t exist.'),
                    array(),
                ),
                'chromeLogger' => array(
                    array('Counter \'noExisty\' doesn\'t exist.'),
                    null,
                    '',
                ),
                'firephp' => 'X-Wf-1-1-1-73: 52|[{"Type":"LOG"},"Counter \'noExisty\' doesn\'t exist."]|',
                'html' => '<li class="m_countReset"><span class="no-quotes t_string">Counter \'noExisty\' doesn\'t exist.</span></li>',
                'script' => 'console.log("Counter \'noExisty\' doesn\'t exist.");',
                'text' => '✚ Counter \'noExisty\' doesn\'t exist.',
            )
        );
        $this->testMethod(
            'countReset',
            array('noExisty', Debug::COUNT_NO_OUT),
            array(
                'notLogged' => true,
            )
        );
    }

    /**
     * Test
     *
     * @return void
     */
    public function testError()
    {
        $resource = fopen(__FILE__, 'r');
        $this->testMethod(
            'error',
            array('a string', array(), new stdClass(), $resource),
            array(
                'entry' => function ($entry) {
                    $this->assertSame('error', $entry['method']);
                    $this->assertSame('a string', $entry['args'][0]);
                    $this->assertSame(array(), $entry['args'][1]);
                    $this->assertTrue($this->checkAbstractionType($entry['args'][2], 'object'));
                    $this->assertTrue($this->checkAbstractionType($entry['args'][3], 'resource'));
                },
                'chromeLogger' => json_encode(array(
                    array(
                        'a string',
                        array(),
                        array(
                            '___class_name' => 'stdClass',
                        ),
                        'Resource id #%d: stream',
                    ),
                    __DIR__ . '/DebugTestFramework.php: %d',
                    'error',
                )),
                'html' => '<li class="m_error" data-detect-files="true" data-file="' . __DIR__ . '/DebugTestFramework.php" data-line="%d"><span class="no-quotes t_string">a string</span>, <span class="t_array"><span class="t_keyword">array</span><span class="t_punct">()</span></span>, <div class="t_object" data-accessible="public"><span class="classname">stdClass</span>
                    <dl class="object-inner">
                    <dt class="properties">no properties</dt>
                    <dt class="methods">no methods</dt>
                    </dl>
                    </div>, <span class="t_resource">Resource id #%d: stream</span></li>',
                'text' => '⦻ a string, array(), stdClass
                    Properties: none!
                    Methods: none!, Resource id #%i: stream',
                'script' => 'console.error("a string",[],{"___class_name":"stdClass"},"Resource id #%i: stream","%s: line %d");',
                'firephp' => 'X-Wf-1-1-1-3: %d|[{"File":"%s","Label":"a string","Line":%d,"Type":"ERROR"},[[],{"___class_name":"stdClass"},"Resource id #%d: stream"]]|',
            )
        );
        fclose($resource);

        /*
        $this->assertSame(array(
            'file' => __FILE__,
            'line' => $errLine,
        ), $logEntry[2]);
        */

        $this->debug->setCfg('collect', false);
        $this->testMethod(
            'error',
            array('error message'),
            false
        );
    }

    /**
     * Test
     *
     * @return void
     */
    public function testGroup()
    {

        $test = new \bdk\DebugTest\Test();
        $testBase = new \bdk\DebugTest\TestBase();

        $this->testMethod(
            'group',
            array('a','b','c'),
            array(
                'entry' => array(
                    'group',
                    array('a','b','c'),
                    array(),
                ),
                'custom' => function () {
                    $this->assertSame(array(
                        'main' => array(
                            array('channel' => $this->debug, 'collect' => true),
                        ),
                    ), $this->debug->getData('groupStacks'));
                },
                'chromeLogger' => array(
                    array('a','b','c'),
                    null,
                    'group',
                ),
                'html' => '<li class="m_group">
                    <div class="expanded group-header"><span class="group-label group-label-bold">a(</span><span class="t_string">b</span>, <span class="t_string">c</span><span class="group-label group-label-bold">)</span></div>
                    <ul class="group-body">',
                'text' => '▸ a("b", "c")',
                'script' => 'console.group("a","b","c");',
                'firephp' => 'X-Wf-1-1-1-4: 61|[{"Collapsed":"false","Label":"a","Type":"GROUP_START"},null]|',
            )
        );

        $this->debug->setData('log', array());
        $this->debug->log('before group');
        $this->debug->group($this->debug->meta('hideIfEmpty'));
        $this->debug->groupEnd();
        $this->debug->log('after group');
        $this->outputTest(array(
            // @todo chromeLogger & firephp
            'html' => '<li class="m_log"><span class="no-quotes t_string">before group</span></li>
                <li class="m_log"><span class="no-quotes t_string">after group</span></li>',
            'text' => 'before group
                after group',
            'script' => 'console.log("before group");
                console.log("after group");',
            // 'firephp' => '',
        ));

        /*
            Test default label
        */
        $this->methodWithGroup('foo', 10);
        $this->testMethod(
            array(),    // test last called method
            array(),
            array(
                'entry' => array(
                    'group',
                    array(
                        __CLASS__ . '->methodWithGroup',
                        'foo',
                        10
                    ),
                    array(
                        'isFuncName' => true,
                    ),
                ),
                'chromeLogger' => array(
                    array(
                        __CLASS__ . '->methodWithGroup',
                        'foo',
                        10,
                    ),
                    null,
                    'group',
                ),
                'html' => '<li class="m_group">
                    <div class="expanded group-header"><span class="group-label group-label-bold"><span class="classname">' . __CLASS__ . '</span><span class="t_operator">-&gt;</span><span class="t_identifier">methodWithGroup</span>(</span><span class="t_string">foo</span>, <span class="t_int">10</span><span class="group-label group-label-bold">)</span></div>
                    <ul class="group-body">',
                'text' => '▸ ' . __CLASS__ . '->methodWithGroup("foo", 10)',
                'script' => 'console.group("' . __CLASS__ . '->methodWithGroup","foo",10);',
                'firephp' => 'X-Wf-1-1-1-6: %d|[{"Collapsed":"false","Label":"' . __CLASS__ . '->methodWithGroup","Type":"GROUP_START"},null]|',
            )
        );

        $this->debug->setData('log', array());
        $testBase->testBasePublic();
        $this->testMethod(
            array('dataPath' => 'log/0'),
            array(),
            array(
                'entry' => array(
                    'group',
                    array(
                        'bdk\DebugTest\TestBase->testBasePublic'
                    ),
                    array(
                        'isFuncName' => true,
                        'statically' => true,
                    ),
                ),
                'chromeLogger' => array(
                    array('bdk\DebugTest\TestBase->testBasePublic'),
                    null,
                    'group',
                ),
                'html' => '<li class="m_group">
                    <div class="expanded group-header"><span class="group-label group-label-bold"><span class="classname"><span class="namespace">bdk\DebugTest\</span>TestBase</span><span class="t_operator">-&gt;</span><span class="t_identifier">testBasePublic</span></span></div>
                    <ul class="group-body">',
                'text' => '▸ bdk\DebugTest\TestBase->testBasePublic',
                'script' => 'console.group("bdk\\\DebugTest\\\TestBase->testBasePublic");',
                'firephp' => 'X-Wf-1-1-1-7: 100|[{"Collapsed":"false","Label":"bdk\\\DebugTest\\\TestBase->testBasePublic","Type":"GROUP_START"},null]|',
            )
        );

        $this->debug->setData('log', array());
        $test->testBasePublic();
        $this->testMethod(
            array('dataPath' => 'log/0'),
            array(),
            array(
                'entry' => array(
                    'group',
                    array(
                        'bdk\DebugTest\Test->testBasePublic'
                    ),
                    array(
                        'isFuncName' => true,
                        'statically' => true,
                    ),
                ),
                'chromeLogger' => array(
                    array('bdk\DebugTest\Test->testBasePublic'),
                    null,
                    'group',
                ),
                'html' => '<li class="m_group">
                    <div class="expanded group-header"><span class="group-label group-label-bold"><span class="classname"><span class="namespace">bdk\DebugTest\</span>Test</span><span class="t_operator">-&gt;</span><span class="t_identifier">testBasePublic</span></span></div>
                    <ul class="group-body">',
                'text' => '▸ bdk\DebugTest\Test->testBasePublic',
                'script' => 'console.group("bdk\\\DebugTest\\\Test->testBasePublic");',
                'firephp' => 'X-Wf-1-1-1-8: 96|[{"Collapsed":"false","Label":"bdk\\\DebugTest\\\Test->testBasePublic","Type":"GROUP_START"},null]|',
            )
        );

        // yes, we call Test... but static method is defined in TestBase
        // .... PHP
        $this->debug->setData('log', array());
        \bdk\DebugTest\Test::testBaseStatic();
        $this->testMethod(
            array('dataPath' => 'log/0'),
            array(),
            array(
                'entry' => array(
                    'group',
                    array(
                        'bdk\DebugTest\TestBase::testBaseStatic'
                    ),
                    array(
                        'isFuncName' => true,
                        'statically' => true,
                    ),
                ),
                'chromeLogger' => array(
                    array('bdk\DebugTest\TestBase::testBaseStatic'),
                    null,
                    'group',
                ),
                'html' => '<li class="m_group">
                    <div class="expanded group-header"><span class="group-label group-label-bold"><span class="classname"><span class="namespace">bdk\DebugTest\</span>TestBase</span><span class="t_operator">::</span><span class="t_identifier">testBaseStatic</span></span></div>
                    <ul class="group-body">',
                'text' => '▸ bdk\DebugTest\TestBase::testBaseStatic',
                'script' => 'console.group("bdk\\\DebugTest\\\TestBase::testBaseStatic");',
                'firephp' => 'X-Wf-1-1-1-9: 100|[{"Collapsed":"false","Label":"bdk\\\DebugTest\\\TestBase::testBaseStatic","Type":"GROUP_START"},null]|',
            )
        );

        // even if called with an arrow
        $this->debug->setData('log', array());
        $test->testBaseStatic();
        $this->testMethod(
            array('dataPath' => 'log/0'),
            array(),
            array(
                'entry' => array(
                    'group',
                    array(
                        'bdk\DebugTest\TestBase::testBaseStatic'
                    ),
                    array(
                        'isFuncName' => true,
                        'statically' => true,
                    ),
                ),
                'chromeLogger' => array(
                    array('bdk\DebugTest\TestBase::testBaseStatic'),
                    null,
                    'group',
                ),
                'html' => '<li class="m_group">
                    <div class="expanded group-header"><span class="group-label group-label-bold"><span class="classname"><span class="namespace">bdk\DebugTest\</span>TestBase</span><span class="t_operator">::</span><span class="t_identifier">testBaseStatic</span></span></div>
                    <ul class="group-body">',
                'text' => '▸ bdk\DebugTest\TestBase::testBaseStatic',
                'script' => 'console.group("bdk\\\DebugTest\\\TestBase::testBaseStatic");',
                'firephp' => 'X-Wf-1-1-1-10: 100|[{"Collapsed":"false","Label":"bdk\\\DebugTest\\\TestBase::testBaseStatic","Type":"GROUP_START"},null]|',
            )
        );

        $this->debug->setCfg('collect', false);
        $this->testMethod(
            'group',
            array('not logged'),
            false
        );
    }

    private function methodWithGroup()
    {
        $this->debug->group();
    }

    /**
     * Test
     *
     * @return void
     */
    public function testGroupCollapsed()
    {
        $this->testMethod(
            'groupCollapsed',
            array('a', 'b', 'c'),
            array(
                'entry' => array(
                    'groupCollapsed',
                    array('a','b','c'),
                    array(),
                ),
                'custom' => function () {
                    $this->assertSame(array(
                        'main' => array(
                            0 => array('channel' => $this->debug, 'collect' => true),
                        ),
                    ), $this->debug->getData('groupStacks'));
                },
                'chromeLogger' => array(
                    array('a','b','c'),
                    null,
                    'groupCollapsed',
                ),
                'firephp' => 'X-Wf-1-1-1-1: 60|[{"Collapsed":"true","Label":"a","Type":"GROUP_START"},null]|',
                'html' => '<li class="m_group">
                    <div class="collapsed group-header"><span class="group-label group-label-bold">a(</span><span class="t_string">b</span>, <span class="t_string">c</span><span class="group-label group-label-bold">)</span></div>
                    <ul class="group-body">',
                'script' => 'console.groupCollapsed("a","b","c");',
                'text' => '▸ a("b", "c")',
            )
        );

        // add a nested group that will get removed on output
        $this->debug->groupCollapsed($this->debug->meta('hideIfEmpty'));
        $this->debug->groupEnd();
        $this->debug->log('after nested group');
        $this->outputTest(array(
            'html' => '<li class="m_group">
                <div class="collapsed group-header"><span class="group-label group-label-bold">a(</span><span class="t_string">b</span>, <span class="t_string">c</span><span class="group-label group-label-bold">)</span></div>
                <ul class="group-body">
                    <li class="m_log"><span class="no-quotes t_string">after nested group</span></li>
                </ul>',
            'text' => '▸ a("b", "c")
                after nested group',
            'script' => 'console.groupCollapsed("a","b","c");
                console.log("after nested group");',
            // 'firephp' => '',
        ));

        $this->debug->setCfg('collect', false);
        $this->testMethod(
            'groupCollapsed',
            array('not logged'),
            false
        );
    }

    /**
     * Test
     *
     * @return void
     */
    public function testGroupEnd()
    {
        /*
            Create & close a group
        */
        $this->debug->group('a', 'b', 'c');
        $this->debug->groupEnd();
        $this->assertSame(array(
            'main' => array(),
        ), $this->debug->getData('groupStacks'));
        $log = $this->debug->getData('log');
        $this->assertCount(2, $log);
        $this->assertSame(array(
            array('group', array('a','b','c'), array()),
            array('groupEnd', array(), array()),
        ), array_map(function ($logEntry) {
            return $this->logEntryToArray($logEntry);
        }, $log));

        // reset log
        $this->debug->setData('log', array());

        // create a group, turn off collect, close
        // (group should remain open)
        $this->debug->group('new group');
        $logBefore = $this->debug->getData('log');
        $this->debug->setCfg('collect', false);
        $this->debug->groupEnd();
        $logAfter = $this->debug->getData('log');
        $this->assertSame($logBefore, $logAfter, 'GroupEnd() logged although collect=false');

        // turn collect back on and close the group
        $this->debug->setCfg('collect', true);
        $this->debug->groupEnd(); // close the open group
        $this->assertCount(2, $this->debug->getData('log'));

        // nothing to close!
        $this->debug->groupEnd(); // close the open group
        $this->assertCount(2, $this->debug->getData('log'));

        $this->testMethod(
            'groupEnd',
            array(),
            array(
                'entry' => array(
                    'groupEnd',
                    array(),
                    array(),
                ),
                'custom' => function () {
                    // $this->assertSame(array(1,1), $this->debug->getData('groupDepth'));
                },
                'chromeLogger' => array(
                    array(),
                    null,
                    'groupEnd',
                ),
                'firephp' => 'X-Wf-1-1-1-1: 27|[{"Type":"GROUP_END"},null]|',
                'html' => '</ul>' . "\n" . '</li>',
                'script' => 'console.groupEnd();',
                'text' => '',
            )
        );
    }

    /**
     * Test
     *
     * @return void
     */
    public function testGroupEndWithVal()
    {
        $this->debug->group('my group');
        $this->testMethod(
            'groupEnd',
            array('foo'),
            array(
                'chromeLogger' => array(
                    array(),
                    null,
                    'groupEnd',
                ),
                'firephp' => 'X-Wf-1-1-1-151: 27|[{"Type":"GROUP_END"},null]|',
                'html' => '</ul>' . "\n" . '</li>',
                'script' => 'console.groupEnd();',
                'text' => '',
            )
        );
        $this->testMethod(
            array(
                'dataPath' => 'log/1'
            ),
            array(),
            array(
                'entry' => array(
                    'groupEndValue',
                    array('return', 'foo'),
                    array(),
                ),
                'chromeLogger' => array(
                    array('return', 'foo'),
                    null,
                    '',
                ),
                'firephp' => 'X-Wf-1-1-1-154: 39|[{"Label":"return","Type":"LOG"},"foo"]|',
                'html' => '<li class="m_groupEndValue"><span class="no-quotes t_string">return</span> = <span class="t_string">foo</span></li>',
                'script' => 'console.log("return","foo");',
                'text' => 'return = "foo"',
            )
        );
    }

    public function testGroupsLeftOpen()
    {
        /*
        Internal debug.output subscribers
             1: Internal::onOutput:  closes open groups / remoes hideIfEmpty groups
                onOutputCleanup
                    closeOpenGroups
                    removeHideIfEmptyGroups
                    uncollapseErrors
                onOutputLogRuntime
             0: Routes & plugins
            -1: Internal::onOutputHeaders

        This also tests that the values returned by getData have been dereferenced
        */

        $this->debug->groupSummary(1);
            $this->debug->log('in summary');
            $this->debug->group('inner group opened but not closed');
                $this->debug->log('in inner');
        $onOutputVals = array();

        $this->debug->eventManager->subscribe('debug.output', function (\bdk\PubSub\Event $event) use (&$onOutputVals) {
            /*
                Nothing has been closed yet
            */
            $debug = $event->getSubject();
            $onOutputVals['groupPriorityStackA'] = $debug->getData('groupPriorityStack');
            $onOutputVals['groupStacksA'] = $debug->getData('groupStacks');
        }, 2);
        $this->debug->eventManager->subscribe('debug.output', function (\bdk\PubSub\Event $event) use (&$onOutputVals) {
            /*
                At this point, log has been output.. all groups have been closed
            */
            $debug = $event->getSubject();
            $onOutputVals['groupPriorityStackB'] = $debug->getData('groupPriorityStack');
            $onOutputVals['groupStacksB'] = $debug->getData('groupStacks');
        }, -2);
        $output = $this->debug->output();

        $this->assertSame(array(1), $onOutputVals['groupPriorityStackA']);
        $this->assertSame(array(
            'main' => array(),
            1 => array(
                array(
                    'channel' => $this->debug,
                    'collect' => true,
                ),
            ),
        ), $onOutputVals['groupStacksA']);
        $this->assertSame(array(), $onOutputVals['groupPriorityStackB']);
        $this->assertSame(array(
            'main' => array(),
        ), $onOutputVals['groupStacksB']);
        $outputExpect = <<<'EOD'
<<<<<<< HEAD
<div class="debug" data-channel-root="general" data-channels="{}">
    <div class="debug-bar"><h3>Debug Log</h3></div>
    <div class="debug-header m_group">
        <div class="m_log"><span class="no-pseudo t_string">in summary</span></div>
        <div class="expanded group-header"><span class="group-label">inner group opened but not closed</span></div>
        <div class="m_group">
            <div class="m_log"><span class="no-pseudo t_string">in inner</span></div>
        </div>
        <div class="m_info"><span class="no-pseudo t_string">Built In %f sec</span></div>
        <div class="m_info"><span class="no-pseudo t_string">Peak Memory Usage: %f MB / %d %cB</span></div>
    </div>
    <div class="debug-content m_group">
=======
<div class="debug" data-channel-root="general" data-channels="{}" data-options="{&quot;drawer&quot;:true,&quot;sidebar&quot;:true,&quot;linkFilesTemplateDefault&quot;:null}">
    <header class="debug-menu-bar">PHPDebugConsole</header>
    <div class="debug-body">
        <ul class="debug-log-summary group-body">
            <li class="m_log"><span class="no-quotes t_string">in summary</span></li>
            <li class="m_group">
                <div class="expanded group-header"><span class="group-label group-label-bold">inner group opened but not closed</span></div>
                <ul class="group-body">
                    <li class="m_log"><span class="no-quotes t_string">in inner</span></li>
                </ul>
            </li>
            <li class="m_info"><span class="no-quotes t_string">Built In %f %ss</span></li>
            <li class="m_info"><span class="no-quotes t_string">Peak Memory Usage <span title="Includes debug overhead">?&#x20dd;</span>: %f MB / %d %cB</span></li>
        </ul>
        <ul class="debug-log group-body"></ul>
>>>>>>> bb544e9e
    </div>
</div>
EOD;
        $outputExpect = preg_replace('#^\s+#m', '', $outputExpect);
        $this->assertStringMatchesFormat($outputExpect, $output);
    }

    /**
     * Test
     *
     * @return void
     */
    public function testGroupSummary()
    {
        $this->debug->groupSummary();
        $this->debug->group('group inside summary');
        $this->debug->log('I\'m in the summary!');
        $this->debug->groupEnd();
        $this->debug->log('I\'m still in the summary!');
        $this->debug->groupEnd();
        $this->debug->log('I\'m not in the summary');
        $this->debug->setCfg('collect', false);
        $this->debug->groupSummary();   // even though collection is off, we're still start a summary group
        $this->debug->log('I\'m not logged');
        $this->debug->setCfg('collect', true);
        $this->debug->log('I\'m staying in the summary!');
        $this->debug->setCfg('collect', false);
        $this->debug->groupEnd();   // even though collection is off, we're still closing summary
        $this->debug->setCfg('collect', true);
        $this->debug->log('the end');

        $logSummary = $this->debug->getData('logSummary/0');
        $this->assertSame(array(
            array('group',array('group inside summary'), array()),
            array('log',array('I\'m in the summary!'), array()),
            array('groupEnd',array(), array()),
            array('log',array('I\'m still in the summary!'), array()),
            array('log',array('I\'m staying in the summary!'), array()),
        ), array_map(function ($logEntry) {
            return $this->logEntryToArray($logEntry);
        }, $logSummary));
        $log = $this->debug->getData('log');
        $this->assertSame(array(
            array('log',array('I\'m not in the summary'), array()),
            array('log',array('the end'), array()),
        ), array_map(function ($logEntry) {
            return $this->logEntryToArray($logEntry);
        }, $log));
    }

    /**
     * Test
     *
     * @return void
     */
    public function testGroupUncollapse()
    {
        $this->debug->groupCollapsed('level1 (test)');  // 0
        $this->debug->groupCollapsed('level2');         // 1
        $this->debug->log('left collapsed');            // 2
        $this->debug->groupEnd('level2');               // 3 & 4
        $this->debug->groupCollapsed('level2 (test)');  // 5
        $this->debug->groupUncollapse();
        $log = $this->debug->getData('log');
        $this->assertSame('group', $log[0]['method']); // groupCollapsed converted to group
        $this->assertSame('groupCollapsed', $log[1]['method']);
        $this->assertSame('group', $log[5]['method']); // groupCollapsed converted to group
        $this->assertCount(6, $log);    // assert that entry not added
    }

    /**
     * Test
     *
     * @return void
     */
    public function testInfo()
    {
        $resource = fopen(__FILE__, 'r');
        $this->testMethod(
            'info',
            array('a string', array(), new stdClass(), $resource),
            array(
                'entry' => function ($logEntry) {
                    $this->assertSame('info', $logEntry['method']);
                    $this->assertSame('a string', $logEntry['args'][0]);
                    // check array abstraction
                    // $isArray = $this->checkAbstractionType($logEntry[2], 'array');
                    $isObject = $this->checkAbstractionType($logEntry['args'][2], 'object');
                    $isResource = $this->checkAbstractionType($logEntry['args'][3], 'resource');
                    // $this->assertTrue($isArray);
                    $this->assertTrue($isObject);
                    $this->assertTrue($isResource);
                },
                'chromeLogger' => json_encode(array(
                    array(
                        'a string',
                        array(),
                        array(
                            '___class_name' => 'stdClass',
                        ),
                        'Resource id #%d: stream',
                    ),
                    null,
                    'info',
                )),
                'html' => '<li class="m_info"><span class="no-quotes t_string">a string</span>, <span class="t_array"><span class="t_keyword">array</span><span class="t_punct">()</span></span>, <div class="t_object" data-accessible="public"><span class="classname">stdClass</span>
                    <dl class="object-inner">
                    <dt class="properties">no properties</dt>
                    <dt class="methods">no methods</dt>
                    </dl>
                    </div>, <span class="t_resource">Resource id #%d: stream</span></li>',
                'text' => 'ℹ a string, array(), stdClass
                    Properties: none!
                    Methods: none!, Resource id #%d: stream',
                'script' => 'console.info("a string",[],{"___class_name":"stdClass"},"Resource id #%d: stream");',
                'firephp' => 'X-Wf-1-1-1-5: %d|[{"Label":"a string","Type":"INFO"},[[],{"___class_name":"stdClass"},"Resource id #%d: stream"]]|',
            )
        );
        fclose($resource);

        $this->debug->setCfg('collect', false);
        $this->testMethod(
            'info',
            array('info message'),
            false
        );
    }

    /**
     * Test
     *
     * @return void
     */
    public function testLog()
    {
        $resource = fopen(__FILE__, 'r');
        $this->testMethod(
            'log',
            array('a string', array(), new stdClass(), $resource),
            array(
                'entry' => function ($logEntry) {
                    $this->assertSame('log', $logEntry['method']);
                    $this->assertSame('a string', $logEntry['args'][0]);
                    // check array abstraction
                    // $isArray = $this->checkAbstractionType($logEntry[2], 'array');
                    $isObject = $this->checkAbstractionType($logEntry['args'][2], 'object');
                    $isResource = $this->checkAbstractionType($logEntry['args'][3], 'resource');
                    // $this->assertTrue($isArray);
                    $this->assertTrue($isObject);
                    $this->assertTrue($isResource);
                },
                'chromeLogger' => json_encode(array(
                    array(
                        'a string',
                        array(),
                        array(
                            '___class_name' => 'stdClass',
                        ),
                        'Resource id #%d: stream',
                    ),
                    null,
                    '',
                )),
                'html' => '<li class="m_log"><span class="no-quotes t_string">a string</span>, <span class="t_array"><span class="t_keyword">array</span><span class="t_punct">()</span></span>, <div class="t_object" data-accessible="public"><span class="classname">stdClass</span>
                    <dl class="object-inner">
                    <dt class="properties">no properties</dt>
                    <dt class="methods">no methods</dt>
                    </dl>
                    </div>, <span class="t_resource">Resource id #%d: stream</span></li>',
                'text' => 'a string, array(), stdClass
                    Properties: none!
                    Methods: none!, Resource id #%d: stream',
                'script' => 'console.log("a string",[],{"___class_name":"stdClass"},"Resource id #%d: stream");',
                'firephp' => 'X-Wf-1-1-1-5: %d|[{"Label":"a string","Type":"LOG"},[[],{"___class_name":"stdClass"},"Resource id #%d: stream"]]|',
                'streamAnsi' => "a string\e[38;5;245m, \e[0m\e[38;5;45marray\e[38;5;245m(\e[0m\e[38;5;245m)\e[0m\e[38;5;245m, \e[0m\e[1mstdClass\e[22m
                    Properties: none!
                    Methods: none!\e[38;5;245m, \e[0mResource id #%d: stream",
            )
        );
        fclose($resource);

        $this->debug->setCfg('collect', false);
        $this->testMethod(
            'log',
            array('log message'),
            false
        );
    }

    /*
        table() method tested in MethodTableTest
    */

    /**
     * Test
     *
     * @return void
     */
    public function testTime()
    {
        $this->debug->time();
        $this->debug->time('some label');
        $this->assertInternalType('float', $this->debug->getData('timers/stack/0'));
        $this->assertInternalType('float', $this->debug->getData('timers/labels/some label/1'));

        $this->assertEmpty($this->debug->getData('log'));
    }

    /**
     * Test
     *
     * @return void
     */
    public function testTimeEnd()
    {
        $this->debug->time();
        $this->debug->time('my label');

        $this->testMethod(
            'timeEnd',
            array(),
            array(
                'custom' => function () {
                    $this->assertCount(0, $this->debug->getData('timers/stack'));
                },
                'entry' => json_encode(array(
                    'time',
                    array(
                        'time: %f μs',
                    ),
                    array(),
                )),
                'chromeLogger' => json_encode(array(
                    array(
                        'time: %f μs',
                    ),
                    null,
                    '',
                )),
                'firephp' => 'X-Wf-1-1-1-20: %d|[{"Type":"LOG"},"time: %f μs"]|',
                'html' => '<li class="m_time"><span class="no-quotes t_string">time: %f μs</span></li>',
                'script' => 'console.log("time: %f μs");',
                'text' => '⏱ time: %f μs',
            )
        );
        $this->testMethod(
            'timeEnd',
            array(
                'my label',
                $this->debug->meta('silent'),
            ),
            array(
                'return' => '%f',
                'notLogged' => true,    // not logged because 2nd param = true
            )
        );
        $this->testMethod(
            'timeEnd',
            array(
                'my label',
            ),
            array(
                'entry' => json_encode(array(
                    'time',
                    array(
                        'my label: %f %ss',
                    ),
                    array(),
                )),
                'chromeLogger' => json_encode(array(
                    array(
                        'my label: %f %ss',
                    ),
                    null,
                    '',
                )),
                'firephp' => 'X-Wf-1-1-1-20: %d|[{"Type":"LOG"},"my label: %f %ss"]|',
                'html' => '<li class="m_time"><span class="no-quotes t_string">my label: %f %ss</span></li>',
                'script' => 'console.log("my label: %f %ss");',
                'text' => '⏱ my label: %f %ss',
            )
        );
        $this->testMethod(
            'timeEnd',
            array(
                'my label',
                $this->debug->meta('template', 'blah%labelblah%timeblah'),
            ),
            array(
                /*
                'entry' => function ($logEntry) {
                    $logEntry = $this->logEntryToArray($logEntry);
                    $expectFormat = json_encode(array(
                        'time',
                        array("blahmy labelblah%f msblah"),
                        array(),
                    ));
                    $this->assertStringMatchesFormat($expectFormat, json_encode($logEntry), 'chromeLogger not same');
                },
                */
                'entry' => json_encode(array(
                    'time',
                    array("blahmy labelblah%f %ssblah"),
                    array(),
                )),
                'chromeLogger' => json_encode(array(
                    array(
                        'blahmy labelblah%f %ssblah',
                    ),
                    null,
                    '',
                )),
                'firephp' => 'X-Wf-1-1-1-22: %d|[{"Type":"LOG"},"blahmy labelblah%f %ssblah"]|',
                'html' => '<li class="m_time"><span class="no-quotes t_string">blahmy labelblah%f %ssblah</span></li>',
                'script' => 'console.log("blahmy labelblah%f %ssblah");',
                'text' => '⏱ blahmy labelblah%f %ssblah',
            )
        );

        $timers = $this->debug->getData('timers');
        $this->assertInternalType('float', $timers['labels']['my label'][0]);
        $this->assertNull($timers['labels']['my label'][1]);

        $this->debug->setCfg('collect', false);
        $this->testMethod(
            'timeEnd',
            array('my label'),
            false
        );
    }

    /**
     * Test
     *
     * @return void
     */
    public function testTimeGet()
    {

        $this->debug->time();
        $this->debug->time('my label');

        $this->testMethod(
            'timeGet',
            array(),
            array(
                'custom' => function () {
                    // test stack is still 1
                    $this->assertCount(1, $this->debug->getData('timers/stack'));
                },
                /*
                'entry' => function ($logEntry) {
                    $logEntry = $this->logEntryToArray($logEntry);
                    $expectFormat = json_encode(array(
                        'time',
                        array('time: %f μs'),
                        array(),
                    ));
                    $this->assertStringMatchesFormat($expectFormat, json_encode($logEntry));
                },
                */
                'entry' => json_encode(array(
                    'time',
                    array('time: %f μs'),
                    array(),
                )),
                'chromeLogger' => json_encode(array(
                    array(
                        'time: %f μs',
                    ),
                    null,
                    '',
                )),
                'firephp' => 'X-Wf-1-1-1-20: %d|[{"Type":"LOG"},"time: %f μs"]|',
                'html' => '<li class="m_time"><span class="no-quotes t_string">time: %f μs</span></li>',
                'script' => 'console.log("time: %f μs");',
                'text' => '⏱ time: %f μs',
            )
        );

        $this->testMethod(
            'timeGet',
            array('my label'),
            array(
                'entry' => json_encode(array(
                    'time',
                    array(
                        'my label: %f %ss',
                    ),
                    array(),
                )),
                'chromeLogger' => json_encode(array(
                    array(
                        'my label: %f %ss',
                    ),
                    null,
                    '',
                )),
                'firephp' => 'X-Wf-1-1-1-20: %d|[{"Type":"LOG"},"my label: %f %ss"]|',
                'html' => '<li class="m_time"><span class="no-quotes t_string">my label: %f %ss</span></li>',
                'script' => 'console.log("my label: %f %ss");',
                'text' => '⏱ my label: %f %ss',
            )
        );

        $this->testMethod(
            'timeGet',
            array(
                'my label',
                $this->debug->meta('silent'),
            ),
            array(
                'notLogged' => true,  // not logged because 2nd param = true
                'return' => '%f',
            )
        );

        $timers = $this->debug->getData('timers');
        $this->assertSame(0, $timers['labels']['my label'][0]); // timer never paused via timeEnd, accumlated time = 0

        // test not paused
        $this->assertNotNull($timers['labels']['my label'][1]);

        $this->testMethod(
            'timeGet',
            array(
                'my label',
                $this->debug->meta('template', 'blah%labelblah%timeblah'),
            ),
            array(
                /*
                'entry' => function ($logEntry) {
                    $logEntry = $this->logEntryToArray($logEntry);
                    $expectFormat = json_encode(array(
                        'time',
                        array("blahmy labelblah%f msblah"),
                        array(),
                    ));
                    $this->assertStringMatchesFormat($expectFormat, json_encode($logEntry), 'entry as expected');
                },
                */
                'entry' => json_encode(array(
                    'time',
                    array("blahmy labelblah%f msblah"),
                    array(),
                )),
                'chromeLogger' => json_encode(array(
                    array(
                        'blahmy labelblah%f msblah',
                    ),
                    null,
                    '',
                )),
                'firephp' => 'X-Wf-1-1-1-22: %d|[{"Type":"LOG"},"blahmy labelblah%f msblah"]|',
                'html' => '<li class="m_time"><span class="no-quotes t_string">blahmy labelblah%f msblah</span></li>',
                'script' => 'console.log("blahmy labelblah%f msblah");',
                'text' => '⏱ blahmy labelblah%f msblah',
            )
        );

        $this->debug->setCfg('collect', false);
        $this->testMethod(
            'timeGet',
            array('my label'),
            false
        );
    }

    /**
     * Test
     *
     * @return void
     */
    public function testTimeLog()
    {
        $this->debug->time();
        $this->debug->time('my label');

        $this->testMethod(
            'timeLog',
            array(),
            array(
                /*
                'entry' => function ($logEntry) {
                    $logEntry = $this->logEntryToArray($logEntry);
                    $expectFormat = json_encode(array(
                        'timeLog',
                        array('time: ', '%f μs'),
                        array(),
                    ));
                    $this->assertStringMatchesFormat($expectFormat, json_encode($logEntry));
                },
                */
                'entry' => json_encode(array(
                    'timeLog',
                    array('time: ', '%f μs'),
                    array(),
                )),
                'chromeLogger' => json_encode(array(
                    array(
                        'time: ',
                        '%f μs',
                    ),
                    null,
                    '',
                )),
                'firephp' => 'X-Wf-1-1-1-166: %d|[{"Label":"time: ","Type":"LOG"},"%f μs"]|',
                'html' => '<li class="m_timeLog"><span class="no-quotes t_string">time: </span><span class="t_string">%f μs</span></li>',
                'script' => 'console.log("time: ","%f μs");',
                'text' => '⏱ time: "%f μs"',
            )
        );

        $this->testMethod(
            'timeLog',
            array('my label', array('foo' => 'bar')),
            array(
                /*
                'entry' => function ($logEntry) {
                    $logEntry = $this->logEntryToArray($logEntry);
                    $expectFormat = json_encode(array(
                        'timeLog',
                        array('my label: ', '%f %ss', array('foo'=>'bar')),
                        array(),
                    ));
                    $this->assertStringMatchesFormat($expectFormat, json_encode($logEntry));
                },
                */
                'entry' => json_encode(array(
                    'timeLog',
                    array('my label: ', '%f %ss', array('foo' => 'bar')),
                    array(),
                )),
                'chromeLogger' => json_encode(array(
                    array(
                        'my label: ',
                        '%f %ss',
                        array('foo' => 'bar'),
                    ),
                    null,
                    '',
                )),
                'firephp' => 'X-Wf-1-1-1-169: %d|[{"Label":"my label: ","Type":"LOG"},["%f %ss",{"foo":"bar"}]]|',
                'html' => '<li class="m_timeLog"><span class="no-quotes t_string">my label: </span><span class="t_string">%f %ss</span>, <span class="t_array"><span class="t_keyword">array</span><span class="t_punct">(</span>
                    <span class="array-inner">
                    <span class="key-value"><span class="t_key">foo</span><span class="t_operator">=&gt;</span><span class="t_string">bar</span></span>
                    </span><span class="t_punct">)</span></span></li>',
                'script' => 'console.log("my label: ","%f %ss",{"foo":"bar"});',
                'text' => '⏱ my label: "%f %ss", array(
                    [foo] => "bar"
                    )',
            )
        );

        $this->testMethod(
            'timeLog',
            array('bogus'),
            array(
                /*
                'entry' => function ($logEntry) {
                    $logEntry = $this->logEntryToArray($logEntry);
                    $expectFormat = json_encode(array(
                        'timeLog',
                        array('Timer \'bogus\' does not exist'),
                        array(),
                    ));
                    $this->assertStringMatchesFormat($expectFormat, json_encode($logEntry));
                },
                */
                'entry' => json_encode(array(
                    'timeLog',
                    array('Timer \'bogus\' does not exist'),
                    array(),
                )),
                'chromeLogger' => json_encode(array(
                    array('Timer \'bogus\' does not exist'),
                    null,
                    '',
                )),
                'firephp' => 'X-Wf-1-1-1-172: 47|[{"Type":"LOG"},"Timer \'bogus\' does not exist"]|',
                'html' => '<li class="m_timeLog"><span class="no-quotes t_string">Timer \'bogus\' does not exist</span></li>',
                'script' => 'console.log("Timer \'bogus\' does not exist");',
                'text' => '⏱ Timer \'bogus\' does not exist',
            )
        );
    }

    /**
     * Test
     *
     * @return void
     */
    public function testTrace()
    {
        $this->debug->trace();
        $values = array(
            'file0' => __FILE__,
            'line0' => __LINE__ - 3,
<<<<<<< HEAD
            'function1' => __CLASS__.'->'.__FUNCTION__,
=======
            'function1' => __CLASS__ . '->' . __FUNCTION__,
>>>>>>> bb544e9e
        );

        $this->testMethod(
            array(
                'dataPath' => 'log/0'
            ),
            array(),
            array(
                'custom' => function ($logEntry) use ($values) {
                    $trace = $logEntry['args'][0];
                    $this->assertSame($values['file0'], $trace[0]['file']);
                    $this->assertSame($values['line0'], $trace[0]['line']);
                    $this->assertInternalType('integer', $trace[0]['line']);
                    $this->assertNotTrue(isset($trace[0]['function']));
                    $this->assertSame($values['function1'], $trace[1]['function']);
                },
                'chromeLogger' => function ($logEntry) {
                    $trace = $this->debug->getData('log/0/args/0');
                    $this->assertSame(array($trace), $logEntry[0]);
                    $this->assertSame(null, $logEntry[1]);
                    $this->assertSame('table', $logEntry[2]);
                },
                'firephp' => function ($logEntry) {
                    $trace = $this->debug->getData('log/0/args/0');
                    preg_match('#\|(.+)\|#', $logEntry, $matches);
                    $logEntry = json_decode($matches[1], true);
                    list($logEntryMeta, $logEntryTable) = $logEntry;
                    $this->assertSame(array(
                        'Label' => 'trace',
                        'Type' => 'TABLE',
                    ), $logEntryMeta);
                    $this->assertSame(array(
                        '',
                        'file',
                        'line',
                        'function',
                    ), $logEntryTable[0]);
                    $count = count($logEntryTable);
                    for ($i = 1; $i < $count; $i++) {
                        $tracei = $i - 1;
                        $valuesExpect = array(
                            $tracei,
                            $trace[$tracei]['file'],
                            $trace[$tracei]['line'],
                            isset($trace[$tracei]['function']) ? $trace[$tracei]['function'] : null,
                        );
                        $this->assertSame($valuesExpect, $logEntryTable[$i]);
                    }
                },
                'html' => function ($logEntry) {
                    // $this->assertSame('', $logEntry);
                    $trace = $this->debug->getData('log/0/args/0');
                    $this->assertContains('<caption>trace</caption>' . "\n"
                        . '<thead>' . "\n"
                        . '<tr><th>&nbsp;</th><th>file</th><th scope="col">line</th><th scope="col">function</th></tr>' . "\n"
                        . '</thead>', $logEntry);
                    preg_match_all('#<tr>'
                        . '<th.*?>(.*?)</th>'
                        . '<td.*?>(.*?)</td>'
                        . '<td.*?>(.*?)</td>'
                        . '<td.*?>(.*?)</td>'
                        . '</tr>#is', $logEntry, $matches, PREG_SET_ORDER);
                    $count = count($matches);
                    for ($i = 1; $i < $count; $i++) {
                        $valuesExpect = array_merge(array((string) $i), array_values($trace[$i]));
                        $valuesExpect[1] = is_null($valuesExpect[1]) ? 'null' : $valuesExpect[1];
                        $valuesExpect[2] = is_null($valuesExpect[2]) ? 'null' : (string) $valuesExpect[2];
                        $valuesExpect[3] = htmlspecialchars($valuesExpect[3]);
                        $valuesActual = $matches[$i];
                        array_shift($valuesActual);
                        $this->assertSame($valuesExpect, $valuesActual);
                    }
                },
                'script' => function ($logEntry) {
                    $trace = $this->debug->getData('log/0/args/0');
                    preg_match('#console.table\((.+)\);#', $logEntry, $matches);
                    $this->assertSame(json_encode($trace, JSON_UNESCAPED_SLASHES), $matches[1]);
                },
                'text' => function ($logEntry) use ($values) {
                    $trace = $this->debug->getData('log/0/args/0');
                    $expect = 'trace = ' . $this->debug->dumpText->dump($trace);
                    $this->assertNotEmpty($trace);
                    $this->assertSame($expect, trim($logEntry));
                },
            )
        );

        $this->debug->setCfg('collect', false);
        $this->testMethod(
            'log',
            array('log message'),
            false
        );
    }

    /**
     * Test
     *
     * @return void
     */
    public function testWarn()
    {
        $resource = fopen(__FILE__, 'r');
        $this->testMethod(
            'warn',
            array('a string', array(), new stdClass(), $resource),
            array(
                'entry' => function ($logEntry) {
                    $this->assertSame('warn', $logEntry['method']);
                    $this->assertSame('a string', $logEntry['args'][0]);
                    // check array abstraction
                    // $isArray = $this->checkAbstractionType($logEntry[2], 'array');
                    $isObject = $this->checkAbstractionType($logEntry['args'][2], 'object');
                    $isResource = $this->checkAbstractionType($logEntry['args'][3], 'resource');
                    // $this->assertTrue($isArray);
                    $this->assertTrue($isObject);
                    $this->assertTrue($isResource);

                    $this->assertArrayHasKey('file', $logEntry['meta']);
                    $this->assertArrayHasKey('line', $logEntry['meta']);
                },
                'chromeLogger' => json_encode(array(
                    array(
                        'a string',
                        array(),
                        array(
                            '___class_name' => 'stdClass',
                        ),
                        'Resource id #%d: stream',
                    ),
                    __DIR__ . '/DebugTestFramework.php: %d',
                    'warn',
                )),
                'html' => '<li class="m_warn" data-detect-files="true" data-file="' . __DIR__ . '/DebugTestFramework.php" data-line="%d"><span class="no-quotes t_string">a string</span>, <span class="t_array"><span class="t_keyword">array</span><span class="t_punct">()</span></span>, <div class="t_object" data-accessible="public"><span class="classname">stdClass</span>
                    <dl class="object-inner">
                    <dt class="properties">no properties</dt>
                    <dt class="methods">no methods</dt>
                    </dl>
                    </div>, <span class="t_resource">Resource id #%d: stream</span></li>',
                'text' => '⚠ a string, array(), stdClass
                    Properties: none!
                    Methods: none!, Resource id #%d: stream',
                'script' => 'console.warn("a string",[],{"___class_name":"stdClass"},"Resource id #%d: stream","' . __DIR__ . '/DebugTestFramework.php: line %d");',
                'firephp' => 'X-Wf-1-1-1-5: %d|[{"File":"' . __DIR__ . '/' . 'DebugTestFramework.php","Label":"a string","Line":%d,"Type":"WARN"},[[],{"___class_name":"stdClass"},"Resource id #%d: stream"]]|',
            )
        );
        fclose($resource);

        $this->debug->setCfg('collect', false);
        $this->testMethod(
            'warn',
            array('warn message'),
            false
        );
    }
}<|MERGE_RESOLUTION|>--- conflicted
+++ resolved
@@ -1,10 +1,7 @@
 <?php
 
 use bdk\Debug;
-<<<<<<< HEAD
-=======
 use bdk\Debug\LogEntry;
->>>>>>> bb544e9e
 
 /**
  * PHPUnit tests for Debug Methods
@@ -227,21 +224,6 @@
                     'assert',
                     array(
                         'Assertion failed:',
-<<<<<<< HEAD
-                        $this->file.' (line '.$this->line.')',
-                    ),
-                    array(),
-                ),
-                'chromeLogger' => array(
-                    array(false, 'Assertion failed:', $this->file.' (line '.$this->line.')'),
-                    null,
-                    'assert',
-                ),
-                'html' => '<div class="m_assert"><span class="no-pseudo t_string">Assertion failed: </span><span class="t_string">'.$this->file.' (line '.$this->line.')</span></div>',
-                'text' => '≠ Assertion failed: "'.$this->file.' (line '.$this->line.')"',
-                'script' => 'console.assert(false,"Assertion failed:","'.trim(json_encode($this->file), '"').' (line '.$this->line.')");',
-                'firephp' => 'X-Wf-1-1-1-2: %d|[{"Type":"LOG","Label":"Assertion failed:"},"'.trim(json_encode($this->file), '"').' (line '.$this->line.')"]|',
-=======
                         $this->file . ' (line ' . $this->line . ')',
                     ),
                     array(
@@ -261,7 +243,6 @@
                 'text' => '≠ Assertion failed: "' . $this->file . ' (line ' . $this->line . ')"',
                 'script' => 'console.assert(false,"Assertion failed:",' . json_encode($this->file . ' (line ' . $this->line . ')', JSON_UNESCAPED_SLASHES) . ');',
                 'firephp' => 'X-Wf-1-1-1-2: %d|[{"Label":"Assertion failed:","Type":"LOG"},' . json_encode($this->file . ' (line ' . $this->line . ')', JSON_UNESCAPED_SLASHES) . ']|',
->>>>>>> bb544e9e
             )
         );
 
@@ -738,15 +719,9 @@
                 $this->debug->count();              // 1,2 (3,6)
             }
             $this->debug->count('count test');      // 2,3,4 (1,4,7)
-<<<<<<< HEAD
-            $this->debug->count('count_inc test', \bdk\Debug::COUNT_NO_OUT);  //  1,2,3, but not logged
-            $lines[1] = __LINE__ + 1;
-            \bdk\Debug::_count();                   // 1,2,3 (2,5,8)
-=======
             $this->debug->count('count_inc test', Debug::COUNT_NO_OUT);  //  1,2,3, but not logged
             $lines[1] = __LINE__ + 1;
             Debug::_count();                   // 1,2,3 (2,5,8)
->>>>>>> bb544e9e
         }
         $this->debug->log(
             'count_inc test',
@@ -1403,7 +1378,7 @@
             $debug = $event->getSubject();
             $onOutputVals['groupPriorityStackB'] = $debug->getData('groupPriorityStack');
             $onOutputVals['groupStacksB'] = $debug->getData('groupStacks');
-        }, -2);
+        }, -1);
         $output = $this->debug->output();
 
         $this->assertSame(array(1), $onOutputVals['groupPriorityStackA']);
@@ -1421,20 +1396,6 @@
             'main' => array(),
         ), $onOutputVals['groupStacksB']);
         $outputExpect = <<<'EOD'
-<<<<<<< HEAD
-<div class="debug" data-channel-root="general" data-channels="{}">
-    <div class="debug-bar"><h3>Debug Log</h3></div>
-    <div class="debug-header m_group">
-        <div class="m_log"><span class="no-pseudo t_string">in summary</span></div>
-        <div class="expanded group-header"><span class="group-label">inner group opened but not closed</span></div>
-        <div class="m_group">
-            <div class="m_log"><span class="no-pseudo t_string">in inner</span></div>
-        </div>
-        <div class="m_info"><span class="no-pseudo t_string">Built In %f sec</span></div>
-        <div class="m_info"><span class="no-pseudo t_string">Peak Memory Usage: %f MB / %d %cB</span></div>
-    </div>
-    <div class="debug-content m_group">
-=======
 <div class="debug" data-channel-root="general" data-channels="{}" data-options="{&quot;drawer&quot;:true,&quot;sidebar&quot;:true,&quot;linkFilesTemplateDefault&quot;:null}">
     <header class="debug-menu-bar">PHPDebugConsole</header>
     <div class="debug-body">
@@ -1450,7 +1411,6 @@
             <li class="m_info"><span class="no-quotes t_string">Peak Memory Usage <span title="Includes debug overhead">?&#x20dd;</span>: %f MB / %d %cB</span></li>
         </ul>
         <ul class="debug-log group-body"></ul>
->>>>>>> bb544e9e
     </div>
 </div>
 EOD;
@@ -2049,11 +2009,7 @@
         $values = array(
             'file0' => __FILE__,
             'line0' => __LINE__ - 3,
-<<<<<<< HEAD
-            'function1' => __CLASS__.'->'.__FUNCTION__,
-=======
             'function1' => __CLASS__ . '->' . __FUNCTION__,
->>>>>>> bb544e9e
         );
 
         $this->testMethod(
