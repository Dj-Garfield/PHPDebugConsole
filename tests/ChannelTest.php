--- conflicted
+++ resolved
@@ -1,9 +1,6 @@
 <?php
 
-<<<<<<< HEAD
-=======
 use bdk\Debug;
->>>>>>> bb544e9e
 use bdk\PubSub\Event;
 
 /**
@@ -158,28 +155,6 @@
     {
         $this->genLog();
         $htmlFoo = <<<EOD
-<<<<<<< HEAD
-        <div class="debug" data-channel-root="general" data-channels="{&quot;foo&quot;:{}}">
-            <div class="debug-bar"><h3>Debug Log</h3></div>
-            <div class="alert alert-danger" data-channel="foo" role="alert">foo: alert</div>
-            <div class="debug-header m_group">
-                <div class="expanded group-header" data-channel="foo"><span class="group-label">foo: sum 1 / group 1</span></div>
-                <div class="m_group">
-                    <div class="m_log" data-channel="foo"><span class="no-pseudo t_string">foo: sum 1 / group 1 / group 2 / log</span></div>
-                </div>
-                <div class="expanded group-header" data-channel="foo"><span class="group-label">foo: sum 0 / group 1</span></div>
-                <div class="m_group">
-                    <div class="m_log" data-channel="foo"><span class="no-pseudo t_string">foo: sum 0 / group 1 / group 2 / log</span></div>
-                    <div class="m_error" data-channel="foo" title="%s: line %d"><span class="no-pseudo t_string">foo: error</span></div>
-                </div>
-            </div>
-            <div class="debug-content m_group">
-                <div class="expanded group-header" data-channel="foo"><span class="group-label">foo: group / group</span></div>
-                <div class="m_group">
-                    <div class="m_log" data-channel="foo"><span class="no-pseudo t_string">foo: group / group / log</span></div>
-                    <div class="m_log" data-channel="foo"><span class="no-pseudo t_string">foo: group / group / after summaries</span></div>
-                </div>
-=======
         <div class="debug" data-channel-root="general" data-channels="{&quot;foo&quot;:{&quot;options&quot;:{&quot;icon&quot;:null,&quot;show&quot;:true},&quot;channels&quot;:{}}}" data-options="{&quot;drawer&quot;:true,&quot;sidebar&quot;:true,&quot;linkFilesTemplateDefault&quot;:null}">
             <header class="debug-menu-bar">PHPDebugConsole</header>
             <div class="debug-body">
@@ -208,51 +183,10 @@
                         </ul>
                     </li>
                 </ul>
->>>>>>> bb544e9e
             </div>
         </div>
 EOD;
         $html = <<<EOD
-<<<<<<< HEAD
-        <div class="debug" data-channel-root="general" data-channels="{&quot;general&quot;:{},&quot;foo&quot;:{}}">
-            <div class="debug-bar"><h3>Debug Log</h3></div>
-            <div class="alert alert-danger" role="alert">main: alert</div>
-            <div class="alert alert-danger" data-channel="foo" role="alert">foo: alert</div>
-            <div class="debug-header m_group">
-                <div class="expanded group-header" data-channel="foo"><span class="group-label">foo: sum 1 / group 1</span></div>
-                <div class="m_group">
-                    <div class="expanded group-header"><span class="group-label">main: sum 1 / group 1 / group 2</span></div>
-                    <div class="m_group">
-                        <div class="m_log"><span class="no-pseudo t_string">main: sum 1 / group 1 / group 2 / log</span></div>
-                        <div class="m_log" data-channel="foo"><span class="no-pseudo t_string">foo: sum 1 / group 1 / group 2 / log</span></div>
-                    </div>
-                </div>
-                <div class="m_info"><span class="no-pseudo t_string">Built In %f sec</span></div>
-                <div class="m_info"><span class="no-pseudo t_string">Peak Memory Usage: %f MB / %d %cB</span></div>
-                <div class="expanded group-header" data-channel="foo"><span class="group-label">foo: sum 0 / group 1</span></div>
-                <div class="m_group">
-                    <div class="expanded group-header"><span class="group-label">main: sum 0 / group 1 / group 2</span></div>
-                    <div class="m_group">
-                        <div class="m_log"><span class="no-pseudo t_string">main: sum 0 / group 1 / group 2 / log</span></div>
-                        <div class="m_log" data-channel="foo"><span class="no-pseudo t_string">foo: sum 0 / group 1 / group 2 / log</span></div>
-                        <div class="m_error" title="%s: line %d"><span class="no-pseudo t_string">main: error</span></div>
-                        <div class="m_error" data-channel="foo" title="%s: line %d"><span class="no-pseudo t_string">foo: error</span></div>
-                    </div>
-                </div>
-            </div>
-            <div class="debug-content m_group">
-                <div class="m_log"><span class="no-pseudo t_string">main: log</span></div>
-                <div class="expanded group-header"><span class="group-label">main: group</span></div>
-                <div class="m_group">
-                    <div class="m_log"><span class="no-pseudo t_string">main: group / log</span></div>
-                    <div class="expanded group-header" data-channel="foo"><span class="group-label">foo: group / group</span></div>
-                    <div class="m_group">
-                        <div class="m_log"><span class="no-pseudo t_string">main: group / group / log</span></div>
-                        <div class="m_log" data-channel="foo"><span class="no-pseudo t_string">foo: group / group / log</span></div>
-                        <div class="m_log" data-channel="foo"><span class="no-pseudo t_string">foo: group / group / after summaries</span></div>
-                    </div>
-                </div>
-=======
         <div class="debug" data-channel-root="general" data-channels="{&quot;general&quot;:{&quot;options&quot;:{&quot;icon&quot;:null,&quot;show&quot;:true},&quot;channels&quot;:{}},&quot;foo&quot;:{&quot;options&quot;:{&quot;icon&quot;:null,&quot;show&quot;:true},&quot;channels&quot;:{}}}" data-options="{&quot;drawer&quot;:true,&quot;sidebar&quot;:true,&quot;linkFilesTemplateDefault&quot;:null}">
             <header class="debug-menu-bar">PHPDebugConsole</header>
             <div class="debug-body">
@@ -305,7 +239,6 @@
                         </ul>
                     </li>
                 </ul>
->>>>>>> bb544e9e
             </div>
         </div>
 EOD;
