<?php

/**
 * PHPUnit tests for Debug class
 */
class LoggerTest extends DebugTestFramework
{

<<<<<<< HEAD
=======
    public function testLog()
    {
        $this->debug->logger->log('debug', 'good enough');
        $this->assertSame(array(
            'log',
            array('good enough'),
            array(
                'psr3level' => 'debug',
            ),
        ), $this->logEntryToArray($this->debug->getData('log/__end__')));
    }

    public function testPlaceholders()
    {
        $this->debug->logger->debug('{adj} debugging', array(
            'adj' => 'Awesome',
            'foo' => 'bar',
        ));
        $this->assertSame(array(
            'log',
            array(
                'Awesome debugging',
                array('foo' => 'bar'),
            ),
            array(
                'psr3level' => 'debug',
            ),
        ), $this->logEntryToArray($this->debug->getData('log/__end__')));
    }

>>>>>>> bb544e9e
    public function testEmergency()
    {
        $this->debug->logger->emergency('Emergency broadcast system');
        $metaExpect = array(
            'detectFiles' => true,
            'file' => __FILE__,
<<<<<<< HEAD
            'line' => __LINE__ - 3,
=======
            'line' => __LINE__ - 4,
>>>>>>> bb544e9e
            'psr3level' => 'emergency',
        );
        $this->assertSame(array(
            'error',
            array('Emergency broadcast system'),
            $metaExpect,
        ), $this->logEntryToArray($this->debug->getData('log/__end__')));
    }

    public function testCritical()
    {
        $this->debug->logger->critical('Critical test');
        $metaExpect = array(
            'detectFiles' => true,
            'file' => __FILE__,
<<<<<<< HEAD
            'line' => __LINE__ - 3,
=======
            'line' => __LINE__ - 4,
>>>>>>> bb544e9e
            'psr3level' => 'critical',
        );
        $this->assertSame(array(
            'error',
            array('Critical test'),
            $metaExpect,
        ), $this->logEntryToArray($this->debug->getData('log/__end__')));

        $this->debug->logger->critical('Make an exception', array(
            'exception' => new Exception(),
            'file' => 'file',
            'foo' => 'bar',
        ));
        $metaSubset = array(
            'detectFiles' => true,
            'file' => 'file',
<<<<<<< HEAD
            'line' => __LINE__ - 6, // line of Exception
=======
            'line' => __LINE__ - 7, // line of Exception
>>>>>>> bb544e9e
        );
        $metaActual = $this->debug->getData('log/__end__/meta');
        $this->assertSame('error', $this->debug->getData('log/__end__')['method']);
        $this->assertSame('Make an exception', $this->debug->getData('log/__end__/args/0'));
        // should just contain exception & foo...  file gets moved to meta
        $this->assertCount(2, $this->debug->getData('log/__end__/args/1'));
        $this->assertArraySubset(array(
            'foo' => 'bar',
        ), $this->debug->getData('log/__end__/args/1'));
        $exceptionAbs = $this->debug->getData('log/__end__/args/1/exception');
        $this->assertInstanceOf('bdk\\Debug\\Abstraction\\Abstraction', $exceptionAbs);
        $this->assertSame('Exception', $exceptionAbs['className']);
        $this->assertSame('object', $exceptionAbs['type']);
        $this->assertArraySubset($metaSubset, $metaActual);
        $backtrace = $this->debug->getData('log/__end__/meta/backtrace');
        $this->assertInternalType('array', $backtrace);
    }

    public function testError()
    {
        $this->debug->logger->error('Error test');
        $meta = array(
            'detectFiles' => true,
            'file' => __FILE__,
<<<<<<< HEAD
            'line' => __LINE__ - 3,
=======
            'line' => __LINE__ - 4,
>>>>>>> bb544e9e
            'psr3level' => 'error',
        );
        $this->assertSame(array(
            'error',
            array('Error test'),
            $meta,
        ), $this->logEntryToArray($this->debug->getData('log/__end__')));
    }

    public function testWarning()
    {
        $this->debug->logger->warning('You\'ve been warned');
        $meta = array(
            'detectFiles' => true,
            'file' => __FILE__,
<<<<<<< HEAD
            'line' => __LINE__ - 3,
=======
            'line' => __LINE__ - 4,
>>>>>>> bb544e9e
            'psr3level' => 'warning',
        );
        $this->assertSame(array(
            'warn',
            array('You\'ve been warned'),
            $meta,
        ), $this->logEntryToArray($this->debug->getData('log/__end__')));
    }

    public function testNotice()
    {
        $this->debug->logger->notice('Final Notice');
        $meta = array(
            'detectFiles' => true,
            'file' => __FILE__,
<<<<<<< HEAD
            'line' => __LINE__ - 3,
=======
            'line' => __LINE__ - 4,
>>>>>>> bb544e9e
            'psr3level' => 'notice',
        );
        $this->assertSame(array(
            'warn',
            array('Final Notice'),
            $meta,
        ), $this->logEntryToArray($this->debug->getData('log/__end__')));
    }

    public function testAlert()
    {
        $this->debug->logger->alert('Alert');
        $this->assertSame(array(
            'alert',
            array('Alert'),
            array(
                'dismissible' => false,
                'level' => 'error',
                'psr3level' => 'alert',
            ),
        ), $this->logEntryToArray($this->debug->getData('alerts/__end__')));
    }

    public function testInfo()
    {
        $this->debug->logger->info('For your information');
        $this->assertSame(array(
            'info',
            array('For your information'),
            array(
                'psr3level' => 'info',
            ),
        ), $this->logEntryToArray($this->debug->getData('log/__end__')));

        $tableData = array(
            array('name' => 'Bob', 'age' => '12', 'sex' => 'M', 'Naughty' => false),
            array('Naughty' => true, 'name' => 'Sally', 'extracol' => 'yes', 'sex' => 'F', 'age' => '10'),
        );
        $this->debug->logger->info('table caption', array(
            'table' => $tableData,
            'columns' => array('name', 'age'),
        ));
        $this->assertSame(array(
            'table',
            array(
                $tableData
            ),
            array(
                'caption' => 'table caption',
                'columns' => array('name', 'age'),
                'psr3level' => 'info',
                'sortable' => true,
                'totalCols' => array(),
            ),
        ), $this->logEntryToArray($this->debug->getData('log/__end__')));
    }

    public function testDebug()
    {
        // see also testPlaceholders

        $tableData = array(
            array('name' => 'Bob', 'age' => '12', 'sex' => 'M', 'Naughty' => false),
            array('Naughty' => true, 'name' => 'Sally', 'extracol' => 'yes', 'sex' => 'F', 'age' => '10'),
        );
        $this->debug->logger->debug('table caption', array(
            'table' => $tableData,
            'columns' => array('name', 'age'),
        ));
        $this->assertSame(array(
            'table',
            array(
                $tableData
            ),
            array(
                'caption' => 'table caption',
                'columns' => array('name', 'age'),
                'psr3level' => 'debug',
                'sortable' => true,
                'totalCols' => array(),
            ),
        ), $this->logEntryToArray($this->debug->getData('log/__end__')));
    }
}<|MERGE_RESOLUTION|>--- conflicted
+++ resolved
@@ -6,8 +6,6 @@
 class LoggerTest extends DebugTestFramework
 {
 
-<<<<<<< HEAD
-=======
     public function testLog()
     {
         $this->debug->logger->log('debug', 'good enough');
@@ -38,18 +36,13 @@
         ), $this->logEntryToArray($this->debug->getData('log/__end__')));
     }
 
->>>>>>> bb544e9e
     public function testEmergency()
     {
         $this->debug->logger->emergency('Emergency broadcast system');
         $metaExpect = array(
             'detectFiles' => true,
             'file' => __FILE__,
-<<<<<<< HEAD
-            'line' => __LINE__ - 3,
-=======
-            'line' => __LINE__ - 4,
->>>>>>> bb544e9e
+            'line' => __LINE__ - 4,
             'psr3level' => 'emergency',
         );
         $this->assertSame(array(
@@ -65,11 +58,7 @@
         $metaExpect = array(
             'detectFiles' => true,
             'file' => __FILE__,
-<<<<<<< HEAD
-            'line' => __LINE__ - 3,
-=======
-            'line' => __LINE__ - 4,
->>>>>>> bb544e9e
+            'line' => __LINE__ - 4,
             'psr3level' => 'critical',
         );
         $this->assertSame(array(
@@ -86,11 +75,7 @@
         $metaSubset = array(
             'detectFiles' => true,
             'file' => 'file',
-<<<<<<< HEAD
-            'line' => __LINE__ - 6, // line of Exception
-=======
             'line' => __LINE__ - 7, // line of Exception
->>>>>>> bb544e9e
         );
         $metaActual = $this->debug->getData('log/__end__/meta');
         $this->assertSame('error', $this->debug->getData('log/__end__')['method']);
@@ -115,11 +100,7 @@
         $meta = array(
             'detectFiles' => true,
             'file' => __FILE__,
-<<<<<<< HEAD
-            'line' => __LINE__ - 3,
-=======
-            'line' => __LINE__ - 4,
->>>>>>> bb544e9e
+            'line' => __LINE__ - 4,
             'psr3level' => 'error',
         );
         $this->assertSame(array(
@@ -135,11 +116,7 @@
         $meta = array(
             'detectFiles' => true,
             'file' => __FILE__,
-<<<<<<< HEAD
-            'line' => __LINE__ - 3,
-=======
-            'line' => __LINE__ - 4,
->>>>>>> bb544e9e
+            'line' => __LINE__ - 4,
             'psr3level' => 'warning',
         );
         $this->assertSame(array(
@@ -155,11 +132,7 @@
         $meta = array(
             'detectFiles' => true,
             'file' => __FILE__,
-<<<<<<< HEAD
-            'line' => __LINE__ - 3,
-=======
-            'line' => __LINE__ - 4,
->>>>>>> bb544e9e
+            'line' => __LINE__ - 4,
             'psr3level' => 'notice',
         );
         $this->assertSame(array(
